lockfileVersion: 5.4

overrides:
  prettier: 2.7.1

importers:

  .:
    specifiers:
      '@changesets/changelog-github': 0.4.6
      '@changesets/cli': 2.24.2
      '@types/jest': 28.1.6
      '@types/node': 18.6.4
      bob-the-bundler: ^4.0.0
      codecov: 3.8.3
      husky: 8.0.1
      jest: 28.1.3
      prettier: 2.7.1
      pretty-quick: 3.1.3
      rimraf: 3.0.2
      ts-jest: 28.0.7
      ts-node: 10.9.1
      typescript: 4.7.4
    devDependencies:
      '@changesets/changelog-github': 0.4.6
      '@changesets/cli': 2.24.2
      '@types/jest': 28.1.6
      '@types/node': 18.6.4
      bob-the-bundler: 4.0.0_6oasmw356qmm23djlsjgkwvrtm
      codecov: 3.8.3
      husky: 8.0.1
      jest: 28.1.3_6caleeh6c3yahw3yaj3duy3aa4
      prettier: 2.7.1
      pretty-quick: 3.1.3_prettier@2.7.1
      rimraf: 3.0.2
      ts-jest: 28.0.7_bi2kohzqnxavgozw3csgny5hju
      ts-node: 10.9.1_hn66opzbaneygq52jmwjxha6su
      typescript: 4.7.4

  packages/graphql-shield:
    specifiers:
      '@graphql-tools/schema': 8.5.1
      '@graphql-tools/utils': 8.9.0
      '@types/node': 18.6.3
      '@types/node-fetch': ^2.6.2
      '@types/object-hash': 2.2.1
      '@types/request-promise-native': 1.0.18
      '@types/yup': 0.29.13
      apollo-server: 3.10.0
      graphql: 16.5.0
      graphql-middleware: 6.1.32
      graphql-shield-rules: 0.0.1
      node-fetch: ^2.6.7
      object-hash: ^3.0.0
      tslib: ^2.4.0
      yup: ^0.32.0
    dependencies:
      '@types/yup': 0.29.13
      object-hash: 3.0.0
      yup: 0.32.11
    devDependencies:
      '@graphql-tools/schema': 8.5.1_graphql@16.5.0
      '@graphql-tools/utils': 8.9.0_graphql@16.5.0
      '@types/node': 18.6.3
      '@types/node-fetch': 2.6.2
      '@types/object-hash': 2.2.1
      '@types/request-promise-native': 1.0.18
      apollo-server: 3.10.0_graphql@16.5.0
      graphql: 16.5.0
      graphql-middleware: 6.1.32_graphql@16.5.0
      graphql-shield-rules: 0.0.1_fde5rply7obbokhiljj3civ4s4
      node-fetch: 2.6.7
      tslib: 2.4.0

  website:
    specifiers:
<<<<<<< HEAD
      '@theguild/algolia': 1.0.1
      '@theguild/components': 4.2.0
      '@theguild/tailwind-config': 0.1.1
      '@types/node': 18.8.2
=======
      '@theguild/algolia': 0.1.0
      '@theguild/components': 4.2.4
      '@theguild/tailwind-config': 0.1.3
      '@types/node': 18.8.5
>>>>>>> 5cd6b8e3
      '@types/react': 18.0.21
      next: 12.3.1
      next-sitemap: 3.1.24
      react: 18.2.0
      react-dom: 18.2.0
      typescript: 4.8.4
    dependencies:
      '@theguild/components': 4.2.4_azq6kxkn3od7qdylwkyksrwopy
      next: 12.3.1_biqbaboplfbrettd7655fr4n2y
      next-sitemap: 3.1.24_next@12.3.1
      react: 18.2.0
      react-dom: 18.2.0_react@18.2.0
    devDependencies:
<<<<<<< HEAD
      '@theguild/algolia': 1.0.1
      '@theguild/tailwind-config': 0.1.1
      '@types/node': 18.8.2
=======
      '@theguild/algolia': 0.1.0
      '@theguild/tailwind-config': 0.1.3
      '@types/node': 18.8.5
>>>>>>> 5cd6b8e3
      '@types/react': 18.0.21
      typescript: 4.8.4

packages:

  /@algolia/autocomplete-core/1.7.1:
    resolution: {integrity: sha512-eiZw+fxMzNQn01S8dA/hcCpoWCOCwcIIEUtHHdzN5TGB3IpzLbuhqFeTfh2OUhhgkE8Uo17+wH+QJ/wYyQmmzg==}
    dependencies:
      '@algolia/autocomplete-shared': 1.7.1
    dev: false

  /@algolia/autocomplete-js/1.7.1_algoliasearch@4.14.2:
    resolution: {integrity: sha512-m8xQiH1qdthovVOD9O8/ur9P5us+sljskIpB1HFQIFmsfchorJNFlpMT+zE8V55tbJOwusUrp85c9t+6lkOllg==}
    peerDependencies:
      '@algolia/client-search': ^4.5.1
    dependencies:
      '@algolia/autocomplete-core': 1.7.1
      '@algolia/autocomplete-preset-algolia': 1.7.1_algoliasearch@4.14.2
      '@algolia/autocomplete-shared': 1.7.1
      htm: 3.1.1
      preact: 10.11.1
    transitivePeerDependencies:
      - algoliasearch
    dev: false

  /@algolia/autocomplete-plugin-algolia-insights/1.7.1_nl7ecob7oenl7dfhoewptlc4ye:
    resolution: {integrity: sha512-W4a/iU1vYzcMmI+zZiuAsV/k9yHVnViAZ0d+HxwLKmE9c4qm0HxaF9452bz4umOXQ+3EyDDxtP1xeF5G5FACtw==}
    peerDependencies:
      search-insights: '>= 1 < 3'
    dependencies:
      '@algolia/autocomplete-js': 1.7.1_algoliasearch@4.14.2
      '@algolia/autocomplete-shared': 1.7.1
      search-insights: 2.2.1
    transitivePeerDependencies:
      - '@algolia/client-search'
      - algoliasearch
    dev: false

  /@algolia/autocomplete-plugin-query-suggestions/1.7.1_algoliasearch@4.14.2:
    resolution: {integrity: sha512-keFlrXWN14IJi96zW3ZuI0FYjPvsA1azssR3eq/hsvXOeKsRzNqybQs/C/YBXaymRK8jtkzObjuO2vsKaNomSg==}
    peerDependencies:
      '@algolia/client-search': ^4.9.1
      algoliasearch: ^4.9.1
    dependencies:
      '@algolia/autocomplete-core': 1.7.1
      '@algolia/autocomplete-js': 1.7.1_algoliasearch@4.14.2
      '@algolia/autocomplete-preset-algolia': 1.7.1_algoliasearch@4.14.2
      '@algolia/autocomplete-shared': 1.7.1
      algoliasearch: 4.14.2
    dev: false

  /@algolia/autocomplete-preset-algolia/1.7.1_algoliasearch@4.14.2:
    resolution: {integrity: sha512-pJwmIxeJCymU1M6cGujnaIYcY3QPOVYZOXhFkWVM7IxKzy272BwCvMFMyc5NpG/QmiObBxjo7myd060OeTNJXg==}
    peerDependencies:
      '@algolia/client-search': ^4.9.1
      algoliasearch: ^4.9.1
    dependencies:
      '@algolia/autocomplete-shared': 1.7.1
      algoliasearch: 4.14.2
    dev: false

  /@algolia/autocomplete-shared/1.7.1:
    resolution: {integrity: sha512-eTmGVqY3GeyBTT8IWiB2K5EuURAqhnumfktAEoHxfDY2o7vg2rSnO16ZtIG0fMgt3py28Vwgq42/bVEuaQV7pg==}
    dev: false

  /@algolia/autocomplete-theme-classic/1.7.1:
    resolution: {integrity: sha512-Uh2AuRMjgbwCgOQX+oZQ5RIaqIDZ2os4EDZd3WClnIYQl03VTvSD/JRPmlz/+agWpfoN/fX8XvmLUGt/d4DbYg==}
    dev: false

  /@algolia/cache-browser-local-storage/4.14.2:
    resolution: {integrity: sha512-FRweBkK/ywO+GKYfAWbrepewQsPTIEirhi1BdykX9mxvBPtGNKccYAxvGdDCumU1jL4r3cayio4psfzKMejBlA==}
    dependencies:
      '@algolia/cache-common': 4.14.2

  /@algolia/cache-common/4.14.2:
    resolution: {integrity: sha512-SbvAlG9VqNanCErr44q6lEKD2qoK4XtFNx9Qn8FK26ePCI8I9yU7pYB+eM/cZdS9SzQCRJBbHUumVr4bsQ4uxg==}

  /@algolia/cache-in-memory/4.14.2:
    resolution: {integrity: sha512-HrOukWoop9XB/VFojPv1R5SVXowgI56T9pmezd/djh2JnVN/vXswhXV51RKy4nCpqxyHt/aGFSq2qkDvj6KiuQ==}
    dependencies:
      '@algolia/cache-common': 4.14.2

  /@algolia/client-account/4.14.2:
    resolution: {integrity: sha512-WHtriQqGyibbb/Rx71YY43T0cXqyelEU0lB2QMBRXvD2X0iyeGl4qMxocgEIcbHyK7uqE7hKgjT8aBrHqhgc1w==}
    dependencies:
      '@algolia/client-common': 4.14.2
      '@algolia/client-search': 4.14.2
      '@algolia/transporter': 4.14.2

  /@algolia/client-analytics/4.14.2:
    resolution: {integrity: sha512-yBvBv2mw+HX5a+aeR0dkvUbFZsiC4FKSnfqk9rrfX+QrlNOKEhCG0tJzjiOggRW4EcNqRmaTULIYvIzQVL2KYQ==}
    dependencies:
      '@algolia/client-common': 4.14.2
      '@algolia/client-search': 4.14.2
      '@algolia/requester-common': 4.14.2
      '@algolia/transporter': 4.14.2

  /@algolia/client-common/4.14.2:
    resolution: {integrity: sha512-43o4fslNLcktgtDMVaT5XwlzsDPzlqvqesRi4MjQz2x4/Sxm7zYg5LRYFol1BIhG6EwxKvSUq8HcC/KxJu3J0Q==}
    dependencies:
      '@algolia/requester-common': 4.14.2
      '@algolia/transporter': 4.14.2

  /@algolia/client-personalization/4.14.2:
    resolution: {integrity: sha512-ACCoLi0cL8CBZ1W/2juehSltrw2iqsQBnfiu/Rbl9W2yE6o2ZUb97+sqN/jBqYNQBS+o0ekTMKNkQjHHAcEXNw==}
    dependencies:
      '@algolia/client-common': 4.14.2
      '@algolia/requester-common': 4.14.2
      '@algolia/transporter': 4.14.2

  /@algolia/client-search/4.14.2:
    resolution: {integrity: sha512-L5zScdOmcZ6NGiVbLKTvP02UbxZ0njd5Vq9nJAmPFtjffUSOGEp11BmD2oMJ5QvARgx2XbX4KzTTNS5ECYIMWw==}
    dependencies:
      '@algolia/client-common': 4.14.2
      '@algolia/requester-common': 4.14.2
      '@algolia/transporter': 4.14.2

  /@algolia/events/4.0.1:
    resolution: {integrity: sha512-FQzvOCgoFXAbf5Y6mYozw2aj5KCJoA3m4heImceldzPSMbdyS4atVjJzXKMsfX3wnZTFYwkkt8/z8UesLHlSBQ==}
    dev: false

  /@algolia/logger-common/4.14.2:
    resolution: {integrity: sha512-/JGlYvdV++IcMHBnVFsqEisTiOeEr6cUJtpjz8zc0A9c31JrtLm318Njc72p14Pnkw3A/5lHHh+QxpJ6WFTmsA==}

  /@algolia/logger-console/4.14.2:
    resolution: {integrity: sha512-8S2PlpdshbkwlLCSAB5f8c91xyc84VM9Ar9EdfE9UmX+NrKNYnWR1maXXVDQQoto07G1Ol/tYFnFVhUZq0xV/g==}
    dependencies:
      '@algolia/logger-common': 4.14.2

  /@algolia/requester-browser-xhr/4.14.2:
    resolution: {integrity: sha512-CEh//xYz/WfxHFh7pcMjQNWgpl4wFB85lUMRyVwaDPibNzQRVcV33YS+63fShFWc2+42YEipFGH2iPzlpszmDw==}
    dependencies:
      '@algolia/requester-common': 4.14.2

  /@algolia/requester-common/4.14.2:
    resolution: {integrity: sha512-73YQsBOKa5fvVV3My7iZHu1sUqmjjfs9TteFWwPwDmnad7T0VTCopttcsM3OjLxZFtBnX61Xxl2T2gmG2O4ehg==}

  /@algolia/requester-node-http/4.14.2:
    resolution: {integrity: sha512-oDbb02kd1o5GTEld4pETlPZLY0e+gOSWjWMJHWTgDXbv9rm/o2cF7japO6Vj1ENnrqWvLBmW1OzV9g6FUFhFXg==}
    dependencies:
      '@algolia/requester-common': 4.14.2

  /@algolia/transporter/4.14.2:
    resolution: {integrity: sha512-t89dfQb2T9MFQHidjHcfhh6iGMNwvuKUvojAj+JsrHAGbuSy7yE4BylhLX6R0Q1xYRoC4Vvv+O5qIw/LdnQfsQ==}
    dependencies:
      '@algolia/cache-common': 4.14.2
      '@algolia/logger-common': 4.14.2
      '@algolia/requester-common': 4.14.2

  /@ampproject/remapping/2.2.0:
    resolution: {integrity: sha512-qRmjj8nj9qmLTQXXmaR1cck3UXSRMPrbsLJAasZpF+t3riI71BXed5ebIOYwQntykeZuhjsdweEc9BxH5Jc26w==}
    engines: {node: '>=6.0.0'}
    dependencies:
      '@jridgewell/gen-mapping': 0.1.1
      '@jridgewell/trace-mapping': 0.3.15
    dev: true

  /@apollo/protobufjs/1.2.4:
    resolution: {integrity: sha512-npVJ9NVU/pynj+SCU+fambvTneJDyCnif738DnZ7pCxdDtzeEz7WkpSIq5wNUmWm5Td55N+S2xfqZ+WP4hDLng==}
    hasBin: true
    requiresBuild: true
    dependencies:
      '@protobufjs/aspromise': 1.1.2
      '@protobufjs/base64': 1.1.2
      '@protobufjs/codegen': 2.0.4
      '@protobufjs/eventemitter': 1.1.0
      '@protobufjs/fetch': 1.1.0
      '@protobufjs/float': 1.0.2
      '@protobufjs/inquire': 1.1.0
      '@protobufjs/path': 1.1.2
      '@protobufjs/pool': 1.1.0
      '@protobufjs/utf8': 1.1.0
      '@types/long': 4.0.2
      '@types/node': 10.17.60
      long: 4.0.0
    dev: true

  /@apollo/utils.dropunuseddefinitions/1.1.0_graphql@16.5.0:
    resolution: {integrity: sha512-jU1XjMr6ec9pPoL+BFWzEPW7VHHulVdGKMkPAMiCigpVIT11VmCbnij0bWob8uS3ODJ65tZLYKAh/55vLw2rbg==}
    engines: {node: '>=12.13.0'}
    peerDependencies:
      graphql: 14.x || 15.x || 16.x
    dependencies:
      graphql: 16.5.0
    dev: true

  /@apollo/utils.keyvaluecache/1.0.1:
    resolution: {integrity: sha512-nLgYLomqjVimEzQ4cdvVQkcryi970NDvcRVPfd0OPeXhBfda38WjBq+WhQFk+czSHrmrSp34YHBxpat0EtiowA==}
    dependencies:
      '@apollo/utils.logger': 1.0.0
      lru-cache: 7.14.0
    dev: true

  /@apollo/utils.logger/1.0.0:
    resolution: {integrity: sha512-dx9XrjyisD2pOa+KsB5RcDbWIAdgC91gJfeyLCgy0ctJMjQe7yZK5kdWaWlaOoCeX0z6YI9iYlg7vMPyMpQF3Q==}
    dev: true

  /@apollo/utils.printwithreducedwhitespace/1.1.0_graphql@16.5.0:
    resolution: {integrity: sha512-GfFSkAv3n1toDZ4V6u2d7L4xMwLA+lv+6hqXicMN9KELSJ9yy9RzuEXaX73c/Ry+GzRsBy/fdSUGayGqdHfT2Q==}
    engines: {node: '>=12.13.0'}
    peerDependencies:
      graphql: 14.x || 15.x || 16.x
    dependencies:
      graphql: 16.5.0
    dev: true

  /@apollo/utils.removealiases/1.0.0_graphql@16.5.0:
    resolution: {integrity: sha512-6cM8sEOJW2LaGjL/0vHV0GtRaSekrPQR4DiywaApQlL9EdROASZU5PsQibe2MWeZCOhNrPRuHh4wDMwPsWTn8A==}
    engines: {node: '>=12.13.0'}
    peerDependencies:
      graphql: 14.x || 15.x || 16.x
    dependencies:
      graphql: 16.5.0
    dev: true

  /@apollo/utils.sortast/1.1.0_graphql@16.5.0:
    resolution: {integrity: sha512-VPlTsmUnOwzPK5yGZENN069y6uUHgeiSlpEhRnLFYwYNoJHsuJq2vXVwIaSmts015WTPa2fpz1inkLYByeuRQA==}
    engines: {node: '>=12.13.0'}
    peerDependencies:
      graphql: 14.x || 15.x || 16.x
    dependencies:
      graphql: 16.5.0
      lodash.sortby: 4.7.0
    dev: true

  /@apollo/utils.stripsensitiveliterals/1.2.0_graphql@16.5.0:
    resolution: {integrity: sha512-E41rDUzkz/cdikM5147d8nfCFVKovXxKBcjvLEQ7bjZm/cg9zEcXvS6vFY8ugTubI3fn6zoqo0CyU8zT+BGP9w==}
    engines: {node: '>=12.13.0'}
    peerDependencies:
      graphql: 14.x || 15.x || 16.x
    dependencies:
      graphql: 16.5.0
    dev: true

  /@apollo/utils.usagereporting/1.0.0_graphql@16.5.0:
    resolution: {integrity: sha512-5PL7hJMkTPmdo3oxPtigRrIyPxDk/ddrUryHPDaezL1lSFExpNzsDd2f1j0XJoHOg350GRd3LyD64caLA2PU1w==}
    engines: {node: '>=12.13.0'}
    peerDependencies:
      graphql: 14.x || 15.x || 16.x
    dependencies:
      '@apollo/utils.dropunuseddefinitions': 1.1.0_graphql@16.5.0
      '@apollo/utils.printwithreducedwhitespace': 1.1.0_graphql@16.5.0
      '@apollo/utils.removealiases': 1.0.0_graphql@16.5.0
      '@apollo/utils.sortast': 1.1.0_graphql@16.5.0
      '@apollo/utils.stripsensitiveliterals': 1.2.0_graphql@16.5.0
      apollo-reporting-protobuf: 3.3.2
      graphql: 16.5.0
    dev: true

  /@apollographql/apollo-tools/0.5.4_graphql@16.5.0:
    resolution: {integrity: sha512-shM3q7rUbNyXVVRkQJQseXv6bnYM3BUma/eZhwXR4xsuM+bqWnJKvW7SAfRjP7LuSCocrexa5AXhjjawNHrIlw==}
    engines: {node: '>=8', npm: '>=6'}
    peerDependencies:
      graphql: ^14.2.1 || ^15.0.0 || ^16.0.0
    dependencies:
      graphql: 16.5.0
    dev: true

  /@apollographql/graphql-playground-html/1.6.29:
    resolution: {integrity: sha512-xCcXpoz52rI4ksJSdOCxeOCn2DLocxwHf9dVT/Q90Pte1LX+LY+91SFtJF3KXVHH8kEin+g1KKCQPKBjZJfWNA==}
    dependencies:
      xss: 1.0.14
    dev: true

  /@babel/code-frame/7.18.6:
    resolution: {integrity: sha512-TDCmlK5eOvH+eH7cdAFlNXeVJqWIQ7gW9tY1GJIpUtFb6CmjVyq2VM3u71bOyR8CRihcCgMUYoDNyLXao3+70Q==}
    engines: {node: '>=6.9.0'}
    dependencies:
      '@babel/highlight': 7.18.6
    dev: true

  /@babel/compat-data/7.19.3:
    resolution: {integrity: sha512-prBHMK4JYYK+wDjJF1q99KK4JLL+egWS4nmNqdlMUgCExMZ+iZW0hGhyC3VEbsPjvaN0TBhW//VIFwBrk8sEiw==}
    engines: {node: '>=6.9.0'}
    dev: true

  /@babel/core/7.19.3:
    resolution: {integrity: sha512-WneDJxdsjEvyKtXKsaBGbDeiyOjR5vYq4HcShxnIbG0qixpoHjI3MqeZM9NDvsojNCEBItQE4juOo/bU6e72gQ==}
    engines: {node: '>=6.9.0'}
    dependencies:
      '@ampproject/remapping': 2.2.0
      '@babel/code-frame': 7.18.6
      '@babel/generator': 7.19.3
      '@babel/helper-compilation-targets': 7.19.3_@babel+core@7.19.3
      '@babel/helper-module-transforms': 7.19.0
      '@babel/helpers': 7.19.0
      '@babel/parser': 7.19.3
      '@babel/template': 7.18.10
      '@babel/traverse': 7.19.3
      '@babel/types': 7.19.3
      convert-source-map: 1.8.0
      debug: 4.3.4
      gensync: 1.0.0-beta.2
      json5: 2.2.1
      semver: 6.3.0
    transitivePeerDependencies:
      - supports-color
    dev: true

  /@babel/generator/7.19.3:
    resolution: {integrity: sha512-fqVZnmp1ncvZU757UzDheKZpfPgatqY59XtW2/j/18H7u76akb8xqvjw82f+i2UKd/ksYsSick/BCLQUUtJ/qQ==}
    engines: {node: '>=6.9.0'}
    dependencies:
      '@babel/types': 7.19.3
      '@jridgewell/gen-mapping': 0.3.2
      jsesc: 2.5.2
    dev: true

  /@babel/helper-compilation-targets/7.19.3_@babel+core@7.19.3:
    resolution: {integrity: sha512-65ESqLGyGmLvgR0mst5AdW1FkNlj9rQsCKduzEoEPhBCDFGXvz2jW6bXFG6i0/MrV2s7hhXjjb2yAzcPuQlLwg==}
    engines: {node: '>=6.9.0'}
    peerDependencies:
      '@babel/core': ^7.0.0
    dependencies:
      '@babel/compat-data': 7.19.3
      '@babel/core': 7.19.3
      '@babel/helper-validator-option': 7.18.6
      browserslist: 4.21.4
      semver: 6.3.0
    dev: true

  /@babel/helper-environment-visitor/7.18.9:
    resolution: {integrity: sha512-3r/aACDJ3fhQ/EVgFy0hpj8oHyHpQc+LPtJoY9SzTThAsStm4Ptegq92vqKoE3vD706ZVFWITnMnxucw+S9Ipg==}
    engines: {node: '>=6.9.0'}
    dev: true

  /@babel/helper-function-name/7.19.0:
    resolution: {integrity: sha512-WAwHBINyrpqywkUH0nTnNgI5ina5TFn85HKS0pbPDfxFfhyR/aNQEn4hGi1P1JyT//I0t4OgXUlofzWILRvS5w==}
    engines: {node: '>=6.9.0'}
    dependencies:
      '@babel/template': 7.18.10
      '@babel/types': 7.19.3
    dev: true

  /@babel/helper-hoist-variables/7.18.6:
    resolution: {integrity: sha512-UlJQPkFqFULIcyW5sbzgbkxn2FKRgwWiRexcuaR8RNJRy8+LLveqPjwZV/bwrLZCN0eUHD/x8D0heK1ozuoo6Q==}
    engines: {node: '>=6.9.0'}
    dependencies:
      '@babel/types': 7.19.3
    dev: true

  /@babel/helper-module-imports/7.18.6:
    resolution: {integrity: sha512-0NFvs3VkuSYbFi1x2Vd6tKrywq+z/cLeYC/RJNFrIX/30Bf5aiGYbtvGXolEktzJH8o5E5KJ3tT+nkxuuZFVlA==}
    engines: {node: '>=6.9.0'}
    dependencies:
      '@babel/types': 7.19.3
    dev: true

  /@babel/helper-module-transforms/7.19.0:
    resolution: {integrity: sha512-3HBZ377Fe14RbLIA+ac3sY4PTgpxHVkFrESaWhoI5PuyXPBBX8+C34qblV9G89ZtycGJCmCI/Ut+VUDK4bltNQ==}
    engines: {node: '>=6.9.0'}
    dependencies:
      '@babel/helper-environment-visitor': 7.18.9
      '@babel/helper-module-imports': 7.18.6
      '@babel/helper-simple-access': 7.18.6
      '@babel/helper-split-export-declaration': 7.18.6
      '@babel/helper-validator-identifier': 7.19.1
      '@babel/template': 7.18.10
      '@babel/traverse': 7.19.3
      '@babel/types': 7.19.3
    transitivePeerDependencies:
      - supports-color
    dev: true

  /@babel/helper-plugin-utils/7.19.0:
    resolution: {integrity: sha512-40Ryx7I8mT+0gaNxm8JGTZFUITNqdLAgdg0hXzeVZxVD6nFsdhQvip6v8dqkRHzsz1VFpFAaOCHNn0vKBL7Czw==}
    engines: {node: '>=6.9.0'}
    dev: true

  /@babel/helper-simple-access/7.18.6:
    resolution: {integrity: sha512-iNpIgTgyAvDQpDj76POqg+YEt8fPxx3yaNBg3S30dxNKm2SWfYhD0TGrK/Eu9wHpUW63VQU894TsTg+GLbUa1g==}
    engines: {node: '>=6.9.0'}
    dependencies:
      '@babel/types': 7.19.3
    dev: true

  /@babel/helper-split-export-declaration/7.18.6:
    resolution: {integrity: sha512-bde1etTx6ZyTmobl9LLMMQsaizFVZrquTEHOqKeQESMKo4PlObf+8+JA25ZsIpZhT/WEd39+vOdLXAFG/nELpA==}
    engines: {node: '>=6.9.0'}
    dependencies:
      '@babel/types': 7.19.3
    dev: true

  /@babel/helper-string-parser/7.18.10:
    resolution: {integrity: sha512-XtIfWmeNY3i4t7t4D2t02q50HvqHybPqW2ki1kosnvWCwuCMeo81Jf0gwr85jy/neUdg5XDdeFE/80DXiO+njw==}
    engines: {node: '>=6.9.0'}
    dev: true

  /@babel/helper-validator-identifier/7.19.1:
    resolution: {integrity: sha512-awrNfaMtnHUr653GgGEs++LlAvW6w+DcPrOliSMXWCKo597CwL5Acf/wWdNkf/tfEQE3mjkeD1YOVZOUV/od1w==}
    engines: {node: '>=6.9.0'}
    dev: true

  /@babel/helper-validator-option/7.18.6:
    resolution: {integrity: sha512-XO7gESt5ouv/LRJdrVjkShckw6STTaB7l9BrpBaAHDeF5YZT+01PCwmR0SJHnkW6i8OwW/EVWRShfi4j2x+KQw==}
    engines: {node: '>=6.9.0'}
    dev: true

  /@babel/helpers/7.19.0:
    resolution: {integrity: sha512-DRBCKGwIEdqY3+rPJgG/dKfQy9+08rHIAJx8q2p+HSWP87s2HCrQmaAMMyMll2kIXKCW0cO1RdQskx15Xakftg==}
    engines: {node: '>=6.9.0'}
    dependencies:
      '@babel/template': 7.18.10
      '@babel/traverse': 7.19.3
      '@babel/types': 7.19.3
    transitivePeerDependencies:
      - supports-color
    dev: true

  /@babel/highlight/7.18.6:
    resolution: {integrity: sha512-u7stbOuYjaPezCuLj29hNW1v64M2Md2qupEKP1fHc7WdOA3DgLh37suiSrZYY7haUB7iBeQZ9P1uiRF359do3g==}
    engines: {node: '>=6.9.0'}
    dependencies:
      '@babel/helper-validator-identifier': 7.19.1
      chalk: 2.4.2
      js-tokens: 4.0.0
    dev: true

  /@babel/parser/7.19.3:
    resolution: {integrity: sha512-pJ9xOlNWHiy9+FuFP09DEAFbAn4JskgRsVcc169w2xRBC3FRGuQEwjeIMMND9L2zc0iEhO/tGv4Zq+km+hxNpQ==}
    engines: {node: '>=6.0.0'}
    hasBin: true
    dependencies:
      '@babel/types': 7.19.3
    dev: true

  /@babel/plugin-syntax-async-generators/7.8.4_@babel+core@7.19.3:
    resolution: {integrity: sha512-tycmZxkGfZaxhMRbXlPXuVFpdWlXpir2W4AMhSJgRKzk/eDlIXOhb2LHWoLpDF7TEHylV5zNhykX6KAgHJmTNw==}
    peerDependencies:
      '@babel/core': ^7.0.0-0
    dependencies:
      '@babel/core': 7.19.3
      '@babel/helper-plugin-utils': 7.19.0
    dev: true

  /@babel/plugin-syntax-bigint/7.8.3_@babel+core@7.19.3:
    resolution: {integrity: sha512-wnTnFlG+YxQm3vDxpGE57Pj0srRU4sHE/mDkt1qv2YJJSeUAec2ma4WLUnUPeKjyrfntVwe/N6dCXpU+zL3Npg==}
    peerDependencies:
      '@babel/core': ^7.0.0-0
    dependencies:
      '@babel/core': 7.19.3
      '@babel/helper-plugin-utils': 7.19.0
    dev: true

  /@babel/plugin-syntax-class-properties/7.12.13_@babel+core@7.19.3:
    resolution: {integrity: sha512-fm4idjKla0YahUNgFNLCB0qySdsoPiZP3iQE3rky0mBUtMZ23yDJ9SJdg6dXTSDnulOVqiF3Hgr9nbXvXTQZYA==}
    peerDependencies:
      '@babel/core': ^7.0.0-0
    dependencies:
      '@babel/core': 7.19.3
      '@babel/helper-plugin-utils': 7.19.0
    dev: true

  /@babel/plugin-syntax-import-meta/7.10.4_@babel+core@7.19.3:
    resolution: {integrity: sha512-Yqfm+XDx0+Prh3VSeEQCPU81yC+JWZ2pDPFSS4ZdpfZhp4MkFMaDC1UqseovEKwSUpnIL7+vK+Clp7bfh0iD7g==}
    peerDependencies:
      '@babel/core': ^7.0.0-0
    dependencies:
      '@babel/core': 7.19.3
      '@babel/helper-plugin-utils': 7.19.0
    dev: true

  /@babel/plugin-syntax-json-strings/7.8.3_@babel+core@7.19.3:
    resolution: {integrity: sha512-lY6kdGpWHvjoe2vk4WrAapEuBR69EMxZl+RoGRhrFGNYVK8mOPAW8VfbT/ZgrFbXlDNiiaxQnAtgVCZ6jv30EA==}
    peerDependencies:
      '@babel/core': ^7.0.0-0
    dependencies:
      '@babel/core': 7.19.3
      '@babel/helper-plugin-utils': 7.19.0
    dev: true

  /@babel/plugin-syntax-logical-assignment-operators/7.10.4_@babel+core@7.19.3:
    resolution: {integrity: sha512-d8waShlpFDinQ5MtvGU9xDAOzKH47+FFoney2baFIoMr952hKOLp1HR7VszoZvOsV/4+RRszNY7D17ba0te0ig==}
    peerDependencies:
      '@babel/core': ^7.0.0-0
    dependencies:
      '@babel/core': 7.19.3
      '@babel/helper-plugin-utils': 7.19.0
    dev: true

  /@babel/plugin-syntax-nullish-coalescing-operator/7.8.3_@babel+core@7.19.3:
    resolution: {integrity: sha512-aSff4zPII1u2QD7y+F8oDsz19ew4IGEJg9SVW+bqwpwtfFleiQDMdzA/R+UlWDzfnHFCxxleFT0PMIrR36XLNQ==}
    peerDependencies:
      '@babel/core': ^7.0.0-0
    dependencies:
      '@babel/core': 7.19.3
      '@babel/helper-plugin-utils': 7.19.0
    dev: true

  /@babel/plugin-syntax-numeric-separator/7.10.4_@babel+core@7.19.3:
    resolution: {integrity: sha512-9H6YdfkcK/uOnY/K7/aA2xpzaAgkQn37yzWUMRK7OaPOqOpGS1+n0H5hxT9AUw9EsSjPW8SVyMJwYRtWs3X3ug==}
    peerDependencies:
      '@babel/core': ^7.0.0-0
    dependencies:
      '@babel/core': 7.19.3
      '@babel/helper-plugin-utils': 7.19.0
    dev: true

  /@babel/plugin-syntax-object-rest-spread/7.8.3_@babel+core@7.19.3:
    resolution: {integrity: sha512-XoqMijGZb9y3y2XskN+P1wUGiVwWZ5JmoDRwx5+3GmEplNyVM2s2Dg8ILFQm8rWM48orGy5YpI5Bl8U1y7ydlA==}
    peerDependencies:
      '@babel/core': ^7.0.0-0
    dependencies:
      '@babel/core': 7.19.3
      '@babel/helper-plugin-utils': 7.19.0
    dev: true

  /@babel/plugin-syntax-optional-catch-binding/7.8.3_@babel+core@7.19.3:
    resolution: {integrity: sha512-6VPD0Pc1lpTqw0aKoeRTMiB+kWhAoT24PA+ksWSBrFtl5SIRVpZlwN3NNPQjehA2E/91FV3RjLWoVTglWcSV3Q==}
    peerDependencies:
      '@babel/core': ^7.0.0-0
    dependencies:
      '@babel/core': 7.19.3
      '@babel/helper-plugin-utils': 7.19.0
    dev: true

  /@babel/plugin-syntax-optional-chaining/7.8.3_@babel+core@7.19.3:
    resolution: {integrity: sha512-KoK9ErH1MBlCPxV0VANkXW2/dw4vlbGDrFgz8bmUsBGYkFRcbRwMh6cIJubdPrkxRwuGdtCk0v/wPTKbQgBjkg==}
    peerDependencies:
      '@babel/core': ^7.0.0-0
    dependencies:
      '@babel/core': 7.19.3
      '@babel/helper-plugin-utils': 7.19.0
    dev: true

  /@babel/plugin-syntax-top-level-await/7.14.5_@babel+core@7.19.3:
    resolution: {integrity: sha512-hx++upLv5U1rgYfwe1xBQUhRmU41NEvpUvrp8jkrSCdvGSnM5/qdRMtylJ6PG5OFkBaHkbTAKTnd3/YyESRHFw==}
    engines: {node: '>=6.9.0'}
    peerDependencies:
      '@babel/core': ^7.0.0-0
    dependencies:
      '@babel/core': 7.19.3
      '@babel/helper-plugin-utils': 7.19.0
    dev: true

  /@babel/plugin-syntax-typescript/7.18.6_@babel+core@7.19.3:
    resolution: {integrity: sha512-mAWAuq4rvOepWCBid55JuRNvpTNf2UGVgoz4JV0fXEKolsVZDzsa4NqCef758WZJj/GDu0gVGItjKFiClTAmZA==}
    engines: {node: '>=6.9.0'}
    peerDependencies:
      '@babel/core': ^7.0.0-0
    dependencies:
      '@babel/core': 7.19.3
      '@babel/helper-plugin-utils': 7.19.0
    dev: true

  /@babel/runtime/7.19.0:
    resolution: {integrity: sha512-eR8Lo9hnDS7tqkO7NsV+mKvCmv5boaXFSZ70DnfhcgiEne8hv9oCEd36Klw74EtizEqLsy4YnW8UWwpBVolHZA==}
    engines: {node: '>=6.9.0'}
    dependencies:
      regenerator-runtime: 0.13.9

  /@babel/template/7.18.10:
    resolution: {integrity: sha512-TI+rCtooWHr3QJ27kJxfjutghu44DLnasDMwpDqCXVTal9RLp3RSYNh4NdBrRP2cQAoG9A8juOQl6P6oZG4JxA==}
    engines: {node: '>=6.9.0'}
    dependencies:
      '@babel/code-frame': 7.18.6
      '@babel/parser': 7.19.3
      '@babel/types': 7.19.3
    dev: true

  /@babel/traverse/7.19.3:
    resolution: {integrity: sha512-qh5yf6149zhq2sgIXmwjnsvmnNQC2iw70UFjp4olxucKrWd/dvlUsBI88VSLUsnMNF7/vnOiA+nk1+yLoCqROQ==}
    engines: {node: '>=6.9.0'}
    dependencies:
      '@babel/code-frame': 7.18.6
      '@babel/generator': 7.19.3
      '@babel/helper-environment-visitor': 7.18.9
      '@babel/helper-function-name': 7.19.0
      '@babel/helper-hoist-variables': 7.18.6
      '@babel/helper-split-export-declaration': 7.18.6
      '@babel/parser': 7.19.3
      '@babel/types': 7.19.3
      debug: 4.3.4
      globals: 11.12.0
    transitivePeerDependencies:
      - supports-color
    dev: true

  /@babel/types/7.19.3:
    resolution: {integrity: sha512-hGCaQzIY22DJlDh9CH7NOxgKkFjBk0Cw9xDO1Xmh2151ti7wiGfQ3LauXzL4HP1fmFlTX6XjpRETTpUcv7wQLw==}
    engines: {node: '>=6.9.0'}
    dependencies:
      '@babel/helper-string-parser': 7.18.10
      '@babel/helper-validator-identifier': 7.19.1
      to-fast-properties: 2.0.0
    dev: true

  /@bcoe/v8-coverage/0.2.3:
    resolution: {integrity: sha512-0hYQ8SB4Db5zvZB4axdMHGwEaQjkZzFjQiN9LVYvIFB2nSUHW9tYpxWriPrWDASIxiaXax83REcLxuSdnGPZtw==}
    dev: true

  /@braintree/sanitize-url/6.0.0:
    resolution: {integrity: sha512-mgmE7XBYY/21erpzhexk4Cj1cyTQ9LzvnTxtzM17BJ7ERMNE6W72mQRo0I1Ud8eFJ+RVVIcBNhLFZ3GX4XFz5w==}
    dev: false

  /@changesets/apply-release-plan/6.1.1:
    resolution: {integrity: sha512-LaQiP/Wf0zMVR0HNrLQAjz3rsNsr0d/RlnP6Ef4oi8VafOwnY1EoWdK4kssuUJGgNgDyHpomS50dm8CU3D7k7g==}
    dependencies:
      '@babel/runtime': 7.19.0
      '@changesets/config': 2.2.0
      '@changesets/get-version-range-type': 0.3.2
      '@changesets/git': 1.5.0
      '@changesets/types': 5.2.0
      '@manypkg/get-packages': 1.1.3
      detect-indent: 6.1.0
      fs-extra: 7.0.1
      lodash.startcase: 4.4.0
      outdent: 0.5.0
      prettier: 2.7.1
      resolve-from: 5.0.0
      semver: 5.7.1
    dev: true

  /@changesets/assemble-release-plan/5.2.2:
    resolution: {integrity: sha512-B1qxErQd85AeZgZFZw2bDKyOfdXHhG+X5S+W3Da2yCem8l/pRy4G/S7iOpEcMwg6lH8q2ZhgbZZwZ817D+aLuQ==}
    dependencies:
      '@babel/runtime': 7.19.0
      '@changesets/errors': 0.1.4
      '@changesets/get-dependents-graph': 1.3.4
      '@changesets/types': 5.2.0
      '@manypkg/get-packages': 1.1.3
      semver: 5.7.1
    dev: true

  /@changesets/changelog-git/0.1.13:
    resolution: {integrity: sha512-zvJ50Q+EUALzeawAxax6nF2WIcSsC5PwbuLeWkckS8ulWnuPYx8Fn/Sjd3rF46OzeKA8t30loYYV6TIzp4DIdg==}
    dependencies:
      '@changesets/types': 5.2.0
    dev: true

  /@changesets/changelog-github/0.4.6:
    resolution: {integrity: sha512-ahR/+o3OPodzfG9kucEMU/tEtBgwy6QoJiWi1sDBPme8n3WjT6pBlbhqNYpWAJKilomwfjBGY0MTUTs6r9d1RQ==}
    dependencies:
      '@changesets/get-github-info': 0.5.1
      '@changesets/types': 5.2.0
      dotenv: 8.6.0
    transitivePeerDependencies:
      - encoding
    dev: true

  /@changesets/cli/2.24.2:
    resolution: {integrity: sha512-Bya7bnxF8Sz+O25M6kseAludVsCy5nXSW9u2Lbje/XbJTyU5q/xwIiXF9aTUzVi/4jyKoKoOasx7B1/z+NJLzg==}
    hasBin: true
    dependencies:
      '@babel/runtime': 7.19.0
      '@changesets/apply-release-plan': 6.1.1
      '@changesets/assemble-release-plan': 5.2.2
      '@changesets/changelog-git': 0.1.13
      '@changesets/config': 2.2.0
      '@changesets/errors': 0.1.4
      '@changesets/get-dependents-graph': 1.3.4
      '@changesets/get-release-plan': 3.0.15
      '@changesets/git': 1.4.1
      '@changesets/logger': 0.0.5
      '@changesets/pre': 1.0.13
      '@changesets/read': 0.5.8
      '@changesets/types': 5.2.0
      '@changesets/write': 0.1.9
      '@manypkg/get-packages': 1.1.3
      '@types/is-ci': 3.0.0
      '@types/semver': 6.2.3
      ansi-colors: 4.1.3
      chalk: 2.4.2
      enquirer: 2.3.6
      external-editor: 3.1.0
      fs-extra: 7.0.1
      human-id: 1.0.2
      is-ci: 3.0.1
      meow: 6.1.1
      outdent: 0.5.0
      p-limit: 2.3.0
      preferred-pm: 3.0.3
      resolve-from: 5.0.0
      semver: 5.7.1
      spawndamnit: 2.0.0
      term-size: 2.2.1
      tty-table: 4.1.6
    dev: true

  /@changesets/config/2.2.0:
    resolution: {integrity: sha512-GGaokp3nm5FEDk/Fv2PCRcQCOxGKKPRZ7prcMqxEr7VSsG75MnChQE8plaW1k6V8L2bJE+jZWiRm19LbnproOw==}
    dependencies:
      '@changesets/errors': 0.1.4
      '@changesets/get-dependents-graph': 1.3.4
      '@changesets/logger': 0.0.5
      '@changesets/types': 5.2.0
      '@manypkg/get-packages': 1.1.3
      fs-extra: 7.0.1
      micromatch: 4.0.5
    dev: true

  /@changesets/errors/0.1.4:
    resolution: {integrity: sha512-HAcqPF7snsUJ/QzkWoKfRfXushHTu+K5KZLJWPb34s4eCZShIf8BFO3fwq6KU8+G7L5KdtN2BzQAXOSXEyiY9Q==}
    dependencies:
      extendable-error: 0.1.7
    dev: true

  /@changesets/get-dependents-graph/1.3.4:
    resolution: {integrity: sha512-+C4AOrrFY146ydrgKOo5vTZfj7vetNu1tWshOID+UjPUU9afYGDXI8yLnAeib1ffeBXV3TuGVcyphKpJ3cKe+A==}
    dependencies:
      '@changesets/types': 5.2.0
      '@manypkg/get-packages': 1.1.3
      chalk: 2.4.2
      fs-extra: 7.0.1
      semver: 5.7.1
    dev: true

  /@changesets/get-github-info/0.5.1:
    resolution: {integrity: sha512-w2yl3AuG+hFuEEmT6j1zDlg7GQLM/J2UxTmk0uJBMdRqHni4zXGe/vUlPfLom5KfX3cRfHc0hzGvloDPjWFNZw==}
    dependencies:
      dataloader: 1.4.0
      node-fetch: 2.6.7
    transitivePeerDependencies:
      - encoding
    dev: true

  /@changesets/get-release-plan/3.0.15:
    resolution: {integrity: sha512-W1tFwxE178/en+zSj/Nqbc3mvz88mcdqUMJhRzN1jDYqN3QI4ifVaRF9mcWUU+KI0gyYEtYR65tour690PqTcA==}
    dependencies:
      '@babel/runtime': 7.19.0
      '@changesets/assemble-release-plan': 5.2.2
      '@changesets/config': 2.2.0
      '@changesets/pre': 1.0.13
      '@changesets/read': 0.5.8
      '@changesets/types': 5.2.0
      '@manypkg/get-packages': 1.1.3
    dev: true

  /@changesets/get-version-range-type/0.3.2:
    resolution: {integrity: sha512-SVqwYs5pULYjYT4op21F2pVbcrca4qA/bAA3FmFXKMN7Y+HcO8sbZUTx3TAy2VXulP2FACd1aC7f2nTuqSPbqg==}
    dev: true

  /@changesets/git/1.4.1:
    resolution: {integrity: sha512-GWwRXEqBsQ3nEYcyvY/u2xUK86EKAevSoKV/IhELoZ13caZ1A1TSak/71vyKILtzuLnFPk5mepP5HjBxr7lZ9Q==}
    dependencies:
      '@babel/runtime': 7.19.0
      '@changesets/errors': 0.1.4
      '@changesets/types': 5.2.0
      '@manypkg/get-packages': 1.1.3
      is-subdir: 1.2.0
      spawndamnit: 2.0.0
    dev: true

  /@changesets/git/1.5.0:
    resolution: {integrity: sha512-Xo8AT2G7rQJSwV87c8PwMm6BAc98BnufRMsML7m7Iw8Or18WFvFmxqG5aOL5PBvhgq9KrKvaeIBNIymracSuHg==}
    dependencies:
      '@babel/runtime': 7.19.0
      '@changesets/errors': 0.1.4
      '@changesets/types': 5.2.0
      '@manypkg/get-packages': 1.1.3
      is-subdir: 1.2.0
      spawndamnit: 2.0.0
    dev: true

  /@changesets/logger/0.0.5:
    resolution: {integrity: sha512-gJyZHomu8nASHpaANzc6bkQMO9gU/ib20lqew1rVx753FOxffnCrJlGIeQVxNWCqM+o6OOleCo/ivL8UAO5iFw==}
    dependencies:
      chalk: 2.4.2
    dev: true

  /@changesets/parse/0.3.15:
    resolution: {integrity: sha512-3eDVqVuBtp63i+BxEWHPFj2P1s3syk0PTrk2d94W9JD30iG+OER0Y6n65TeLlY8T2yB9Fvj6Ev5Gg0+cKe/ZUA==}
    dependencies:
      '@changesets/types': 5.2.0
      js-yaml: 3.14.1
    dev: true

  /@changesets/pre/1.0.13:
    resolution: {integrity: sha512-jrZc766+kGZHDukjKhpBXhBJjVQMied4Fu076y9guY1D3H622NOw8AQaLV3oQsDtKBTrT2AUFjt9Z2Y9Qx+GfA==}
    dependencies:
      '@babel/runtime': 7.19.0
      '@changesets/errors': 0.1.4
      '@changesets/types': 5.2.0
      '@manypkg/get-packages': 1.1.3
      fs-extra: 7.0.1
    dev: true

  /@changesets/read/0.5.8:
    resolution: {integrity: sha512-eYaNfxemgX7f7ELC58e7yqQICW5FB7V+bd1lKt7g57mxUrTveYME+JPaBPpYx02nP53XI6CQp6YxnR9NfmFPKw==}
    dependencies:
      '@babel/runtime': 7.19.0
      '@changesets/git': 1.5.0
      '@changesets/logger': 0.0.5
      '@changesets/parse': 0.3.15
      '@changesets/types': 5.2.0
      chalk: 2.4.2
      fs-extra: 7.0.1
      p-filter: 2.1.0
    dev: true

  /@changesets/types/4.1.0:
    resolution: {integrity: sha512-LDQvVDv5Kb50ny2s25Fhm3d9QSZimsoUGBsUioj6MC3qbMUCuC8GPIvk/M6IvXx3lYhAs0lwWUQLb+VIEUCECw==}
    dev: true

  /@changesets/types/5.2.0:
    resolution: {integrity: sha512-km/66KOqJC+eicZXsm2oq8A8bVTSpkZJ60iPV/Nl5Z5c7p9kk8xxh6XGRTlnludHldxOOfudhnDN2qPxtHmXzA==}
    dev: true

  /@changesets/write/0.1.9:
    resolution: {integrity: sha512-E90ZrsrfJVOOQaP3Mm5Xd7uDwBAqq3z5paVEavTHKA8wxi7NAL8CmjgbGxSFuiP7ubnJA2BuHlrdE4z86voGOg==}
    dependencies:
      '@babel/runtime': 7.19.0
      '@changesets/types': 5.2.0
      fs-extra: 7.0.1
      human-id: 1.0.2
      prettier: 2.7.1
    dev: true

  /@corex/deepmerge/4.0.29:
    resolution: {integrity: sha512-q/yVUnqckA8Do+EvAfpy7RLdumnBy9ZsducMUtZTvpdbJC7azEf1hGtnYYxm0QfphYxjwggv6XtH64prvS1W+A==}
    dev: false

  /@cspotcode/source-map-support/0.8.1:
    resolution: {integrity: sha512-IchNf6dN4tHoMFIn/7OE8LWZ19Y6q/67Bmf6vnGREv8RSbBVb9LPJxEcnwrcwX6ixSvaiGoomAUvu4YSxXrVgw==}
    engines: {node: '>=12'}
    dependencies:
      '@jridgewell/trace-mapping': 0.3.9
    dev: true

  /@esbuild/linux-loong64/0.14.54:
    resolution: {integrity: sha512-bZBrLAIX1kpWelV0XemxBZllyRmM6vgFQQG2GdNb+r3Fkp0FOh1NJSvekXDs7jq70k4euu1cryLMfU+mTXlEpw==}
    engines: {node: '>=12'}
    cpu: [loong64]
    os: [linux]
    requiresBuild: true
    dev: true
    optional: true

  /@giscus/react/2.2.0_biqbaboplfbrettd7655fr4n2y:
    resolution: {integrity: sha512-MXjKAQyO85ZdC8OVApNQsJhPvTJcuUf5GmQw2KdvNcBVivUpVrA+NUppdwsrI+lK6jEX4ZMVOCnbJ5GaQddaAA==}
    peerDependencies:
      react: ^16 || ^17 || ^18
      react-dom: ^16 || ^17 || ^18
    dependencies:
      giscus: 1.2.0
      react: 18.2.0
      react-dom: 18.2.0_react@18.2.0
    dev: false

  /@graphql-tools/batch-execute/8.5.1_graphql@16.5.0:
    resolution: {integrity: sha512-hRVDduX0UDEneVyEWtc2nu5H2PxpfSfM/riUlgZvo/a/nG475uyehxR5cFGvTEPEQUKY3vGIlqvtRigzqTfCew==}
    peerDependencies:
      graphql: ^14.0.0 || ^15.0.0 || ^16.0.0 || ^17.0.0
    dependencies:
      '@graphql-tools/utils': 8.9.0_graphql@16.5.0
      dataloader: 2.1.0
      graphql: 16.5.0
      tslib: 2.4.0
      value-or-promise: 1.0.11
    dev: true

  /@graphql-tools/delegate/8.8.1_graphql@16.5.0:
    resolution: {integrity: sha512-NDcg3GEQmdEHlnF7QS8b4lM1PSF+DKeFcIlLEfZFBvVq84791UtJcDj8734sIHLukmyuAxXMfA1qLd2l4lZqzA==}
    peerDependencies:
      graphql: ^14.0.0 || ^15.0.0 || ^16.0.0 || ^17.0.0
    dependencies:
      '@graphql-tools/batch-execute': 8.5.1_graphql@16.5.0
      '@graphql-tools/schema': 8.5.1_graphql@16.5.0
      '@graphql-tools/utils': 8.9.0_graphql@16.5.0
      dataloader: 2.1.0
      graphql: 16.5.0
      tslib: 2.4.0
      value-or-promise: 1.0.11
    dev: true

  /@graphql-tools/merge/8.3.1_graphql@16.5.0:
    resolution: {integrity: sha512-BMm99mqdNZbEYeTPK3it9r9S6rsZsQKtlqJsSBknAclXq2pGEfOxjcIZi+kBSkHZKPKCRrYDd5vY0+rUmIHVLg==}
    peerDependencies:
      graphql: ^14.0.0 || ^15.0.0 || ^16.0.0 || ^17.0.0
    dependencies:
      '@graphql-tools/utils': 8.9.0_graphql@16.5.0
      graphql: 16.5.0
      tslib: 2.4.0
    dev: true

  /@graphql-tools/merge/8.3.6_graphql@16.5.0:
    resolution: {integrity: sha512-uUBokxXi89bj08P+iCvQk3Vew4vcfL5ZM6NTylWi8PIpoq4r5nJ625bRuN8h2uubEdRiH8ntN9M4xkd/j7AybQ==}
    peerDependencies:
      graphql: ^14.0.0 || ^15.0.0 || ^16.0.0 || ^17.0.0
    dependencies:
      '@graphql-tools/utils': 8.12.0_graphql@16.5.0
      graphql: 16.5.0
      tslib: 2.4.0
    dev: true

  /@graphql-tools/mock/8.7.6_graphql@16.5.0:
    resolution: {integrity: sha512-cQGPyY6dF4x28552zjAg9En2WWVury62u1/xzipCNUSCdKRVOsAupTNBcAGdMjsKPLcGzzk1cPA8dP0DUfNqzg==}
    peerDependencies:
      graphql: ^14.0.0 || ^15.0.0 || ^16.0.0 || ^17.0.0
    dependencies:
      '@graphql-tools/schema': 9.0.4_graphql@16.5.0
      '@graphql-tools/utils': 8.12.0_graphql@16.5.0
      fast-json-stable-stringify: 2.1.0
      graphql: 16.5.0
      tslib: 2.4.0
    dev: true

  /@graphql-tools/schema/8.5.1_graphql@16.5.0:
    resolution: {integrity: sha512-0Esilsh0P/qYcB5DKQpiKeQs/jevzIadNTaT0jeWklPMwNbT7yMX4EqZany7mbeRRlSRwMzNzL5olyFdffHBZg==}
    peerDependencies:
      graphql: ^14.0.0 || ^15.0.0 || ^16.0.0 || ^17.0.0
    dependencies:
      '@graphql-tools/merge': 8.3.1_graphql@16.5.0
      '@graphql-tools/utils': 8.9.0_graphql@16.5.0
      graphql: 16.5.0
      tslib: 2.4.0
      value-or-promise: 1.0.11
    dev: true

  /@graphql-tools/schema/9.0.4_graphql@16.5.0:
    resolution: {integrity: sha512-B/b8ukjs18fq+/s7p97P8L1VMrwapYc3N2KvdG/uNThSazRRn8GsBK0Nr+FH+mVKiUfb4Dno79e3SumZVoHuOQ==}
    peerDependencies:
      graphql: ^14.0.0 || ^15.0.0 || ^16.0.0 || ^17.0.0
    dependencies:
      '@graphql-tools/merge': 8.3.6_graphql@16.5.0
      '@graphql-tools/utils': 8.12.0_graphql@16.5.0
      graphql: 16.5.0
      tslib: 2.4.0
      value-or-promise: 1.0.11
    dev: true

  /@graphql-tools/utils/8.12.0_graphql@16.5.0:
    resolution: {integrity: sha512-TeO+MJWGXjUTS52qfK4R8HiPoF/R7X+qmgtOYd8DTH0l6b+5Y/tlg5aGeUJefqImRq7nvi93Ms40k/Uz4D5CWw==}
    peerDependencies:
      graphql: ^14.0.0 || ^15.0.0 || ^16.0.0 || ^17.0.0
    dependencies:
      graphql: 16.5.0
      tslib: 2.4.0
    dev: true

  /@graphql-tools/utils/8.9.0_graphql@16.5.0:
    resolution: {integrity: sha512-pjJIWH0XOVnYGXCqej8g/u/tsfV4LvLlj0eATKQu5zwnxd/TiTHq7Cg313qUPTFFHZ3PP5wJ15chYVtLDwaymg==}
    peerDependencies:
      graphql: ^14.0.0 || ^15.0.0 || ^16.0.0 || ^17.0.0
    dependencies:
      graphql: 16.5.0
      tslib: 2.4.0
    dev: true

  /@headlessui/react/1.7.3_biqbaboplfbrettd7655fr4n2y:
    resolution: {integrity: sha512-LGp06SrGv7BMaIQlTs8s2G06moqkI0cb0b8stgq7KZ3xcHdH3qMP+cRyV7qe5x4XEW/IGY48BW4fLesD6NQLng==}
    engines: {node: '>=10'}
    peerDependencies:
      react: ^16 || ^17 || ^18
      react-dom: ^16 || ^17 || ^18
    dependencies:
      react: 18.2.0
      react-dom: 18.2.0_react@18.2.0
    dev: false

  /@istanbuljs/load-nyc-config/1.1.0:
    resolution: {integrity: sha512-VjeHSlIzpv/NyD3N0YuHfXOPDIixcA1q2ZV98wsMqcYlPmv2n3Yb2lYP9XMElnaFVXg5A7YLTeLu6V84uQDjmQ==}
    engines: {node: '>=8'}
    dependencies:
      camelcase: 5.3.1
      find-up: 4.1.0
      get-package-type: 0.1.0
      js-yaml: 3.14.1
      resolve-from: 5.0.0
    dev: true

  /@istanbuljs/schema/0.1.3:
    resolution: {integrity: sha512-ZXRY4jNvVgSVQ8DL3LTcakaAtXwTVUxE81hslsyD2AtoXW/wVob10HkOJ1X/pAlcI7D+2YoZKg5do8G/w6RYgA==}
    engines: {node: '>=8'}
    dev: true

  /@jest/console/28.1.3:
    resolution: {integrity: sha512-QPAkP5EwKdK/bxIr6C1I4Vs0rm2nHiANzj/Z5X2JQkrZo6IqvC4ldZ9K95tF0HdidhA8Bo6egxSzUFPYKcEXLw==}
    engines: {node: ^12.13.0 || ^14.15.0 || ^16.10.0 || >=17.0.0}
    dependencies:
      '@jest/types': 28.1.3
      '@types/node': 18.8.5
      chalk: 4.1.2
      jest-message-util: 28.1.3
      jest-util: 28.1.3
      slash: 3.0.0
    dev: true

  /@jest/core/28.1.3_ts-node@10.9.1:
    resolution: {integrity: sha512-CIKBrlaKOzA7YG19BEqCw3SLIsEwjZkeJzf5bdooVnW4bH5cktqe3JX+G2YV1aK5vP8N9na1IGWFzYaTp6k6NA==}
    engines: {node: ^12.13.0 || ^14.15.0 || ^16.10.0 || >=17.0.0}
    peerDependencies:
      node-notifier: ^8.0.1 || ^9.0.0 || ^10.0.0
    peerDependenciesMeta:
      node-notifier:
        optional: true
    dependencies:
      '@jest/console': 28.1.3
      '@jest/reporters': 28.1.3
      '@jest/test-result': 28.1.3
      '@jest/transform': 28.1.3
      '@jest/types': 28.1.3
      '@types/node': 18.8.5
      ansi-escapes: 4.3.2
      chalk: 4.1.2
      ci-info: 3.4.0
      exit: 0.1.2
      graceful-fs: 4.2.10
      jest-changed-files: 28.1.3
      jest-config: 28.1.3_omll4mx5m2hnzy3nvxfn74lw6e
      jest-haste-map: 28.1.3
      jest-message-util: 28.1.3
      jest-regex-util: 28.0.2
      jest-resolve: 28.1.3
      jest-resolve-dependencies: 28.1.3
      jest-runner: 28.1.3
      jest-runtime: 28.1.3
      jest-snapshot: 28.1.3
      jest-util: 28.1.3
      jest-validate: 28.1.3
      jest-watcher: 28.1.3
      micromatch: 4.0.5
      pretty-format: 28.1.3
      rimraf: 3.0.2
      slash: 3.0.0
      strip-ansi: 6.0.1
    transitivePeerDependencies:
      - supports-color
      - ts-node
    dev: true

  /@jest/environment/28.1.3:
    resolution: {integrity: sha512-1bf40cMFTEkKyEf585R9Iz1WayDjHoHqvts0XFYEqyKM3cFWDpeMoqKKTAF9LSYQModPUlh8FKptoM2YcMWAXA==}
    engines: {node: ^12.13.0 || ^14.15.0 || ^16.10.0 || >=17.0.0}
    dependencies:
      '@jest/fake-timers': 28.1.3
      '@jest/types': 28.1.3
      '@types/node': 18.8.5
      jest-mock: 28.1.3
    dev: true

  /@jest/expect-utils/28.1.3:
    resolution: {integrity: sha512-wvbi9LUrHJLn3NlDW6wF2hvIMtd4JUl2QNVrjq+IBSHirgfrR3o9RnVtxzdEGO2n9JyIWwHnLfby5KzqBGg2YA==}
    engines: {node: ^12.13.0 || ^14.15.0 || ^16.10.0 || >=17.0.0}
    dependencies:
      jest-get-type: 28.0.2
    dev: true

  /@jest/expect/28.1.3:
    resolution: {integrity: sha512-lzc8CpUbSoE4dqT0U+g1qODQjBRHPpCPXissXD4mS9+sWQdmmpeJ9zSH1rS1HEkrsMN0fb7nKrJ9giAR1d3wBw==}
    engines: {node: ^12.13.0 || ^14.15.0 || ^16.10.0 || >=17.0.0}
    dependencies:
      expect: 28.1.3
      jest-snapshot: 28.1.3
    transitivePeerDependencies:
      - supports-color
    dev: true

  /@jest/fake-timers/28.1.3:
    resolution: {integrity: sha512-D/wOkL2POHv52h+ok5Oj/1gOG9HSywdoPtFsRCUmlCILXNn5eIWmcnd3DIiWlJnpGvQtmajqBP95Ei0EimxfLw==}
    engines: {node: ^12.13.0 || ^14.15.0 || ^16.10.0 || >=17.0.0}
    dependencies:
      '@jest/types': 28.1.3
      '@sinonjs/fake-timers': 9.1.2
      '@types/node': 18.8.5
      jest-message-util: 28.1.3
      jest-mock: 28.1.3
      jest-util: 28.1.3
    dev: true

  /@jest/globals/28.1.3:
    resolution: {integrity: sha512-XFU4P4phyryCXu1pbcqMO0GSQcYe1IsalYCDzRNyhetyeyxMcIxa11qPNDpVNLeretItNqEmYYQn1UYz/5x1NA==}
    engines: {node: ^12.13.0 || ^14.15.0 || ^16.10.0 || >=17.0.0}
    dependencies:
      '@jest/environment': 28.1.3
      '@jest/expect': 28.1.3
      '@jest/types': 28.1.3
    transitivePeerDependencies:
      - supports-color
    dev: true

  /@jest/reporters/28.1.3:
    resolution: {integrity: sha512-JuAy7wkxQZVNU/V6g9xKzCGC5LVXx9FDcABKsSXp5MiKPEE2144a/vXTEDoyzjUpZKfVwp08Wqg5A4WfTMAzjg==}
    engines: {node: ^12.13.0 || ^14.15.0 || ^16.10.0 || >=17.0.0}
    peerDependencies:
      node-notifier: ^8.0.1 || ^9.0.0 || ^10.0.0
    peerDependenciesMeta:
      node-notifier:
        optional: true
    dependencies:
      '@bcoe/v8-coverage': 0.2.3
      '@jest/console': 28.1.3
      '@jest/test-result': 28.1.3
      '@jest/transform': 28.1.3
      '@jest/types': 28.1.3
      '@jridgewell/trace-mapping': 0.3.15
      '@types/node': 18.8.5
      chalk: 4.1.2
      collect-v8-coverage: 1.0.1
      exit: 0.1.2
      glob: 7.2.3
      graceful-fs: 4.2.10
      istanbul-lib-coverage: 3.2.0
      istanbul-lib-instrument: 5.2.0
      istanbul-lib-report: 3.0.0
      istanbul-lib-source-maps: 4.0.1
      istanbul-reports: 3.1.5
      jest-message-util: 28.1.3
      jest-util: 28.1.3
      jest-worker: 28.1.3
      slash: 3.0.0
      string-length: 4.0.2
      strip-ansi: 6.0.1
      terminal-link: 2.1.1
      v8-to-istanbul: 9.0.1
    transitivePeerDependencies:
      - supports-color
    dev: true

  /@jest/schemas/28.1.3:
    resolution: {integrity: sha512-/l/VWsdt/aBXgjshLWOFyFt3IVdYypu5y2Wn2rOO1un6nkqIn8SLXzgIMYXFyYsRWDyF5EthmKJMIdJvk08grg==}
    engines: {node: ^12.13.0 || ^14.15.0 || ^16.10.0 || >=17.0.0}
    dependencies:
      '@sinclair/typebox': 0.24.44
    dev: true

  /@jest/source-map/28.1.2:
    resolution: {integrity: sha512-cV8Lx3BeStJb8ipPHnqVw/IM2VCMWO3crWZzYodSIkxXnRcXJipCdx1JCK0K5MsJJouZQTH73mzf4vgxRaH9ww==}
    engines: {node: ^12.13.0 || ^14.15.0 || ^16.10.0 || >=17.0.0}
    dependencies:
      '@jridgewell/trace-mapping': 0.3.15
      callsites: 3.1.0
      graceful-fs: 4.2.10
    dev: true

  /@jest/test-result/28.1.3:
    resolution: {integrity: sha512-kZAkxnSE+FqE8YjW8gNuoVkkC9I7S1qmenl8sGcDOLropASP+BkcGKwhXoyqQuGOGeYY0y/ixjrd/iERpEXHNg==}
    engines: {node: ^12.13.0 || ^14.15.0 || ^16.10.0 || >=17.0.0}
    dependencies:
      '@jest/console': 28.1.3
      '@jest/types': 28.1.3
      '@types/istanbul-lib-coverage': 2.0.4
      collect-v8-coverage: 1.0.1
    dev: true

  /@jest/test-sequencer/28.1.3:
    resolution: {integrity: sha512-NIMPEqqa59MWnDi1kvXXpYbqsfQmSJsIbnd85mdVGkiDfQ9WQQTXOLsvISUfonmnBT+w85WEgneCigEEdHDFxw==}
    engines: {node: ^12.13.0 || ^14.15.0 || ^16.10.0 || >=17.0.0}
    dependencies:
      '@jest/test-result': 28.1.3
      graceful-fs: 4.2.10
      jest-haste-map: 28.1.3
      slash: 3.0.0
    dev: true

  /@jest/transform/28.1.3:
    resolution: {integrity: sha512-u5dT5di+oFI6hfcLOHGTAfmUxFRrjK+vnaP0kkVow9Md/M7V/MxqQMOz/VV25UZO8pzeA9PjfTpOu6BDuwSPQA==}
    engines: {node: ^12.13.0 || ^14.15.0 || ^16.10.0 || >=17.0.0}
    dependencies:
      '@babel/core': 7.19.3
      '@jest/types': 28.1.3
      '@jridgewell/trace-mapping': 0.3.15
      babel-plugin-istanbul: 6.1.1
      chalk: 4.1.2
      convert-source-map: 1.8.0
      fast-json-stable-stringify: 2.1.0
      graceful-fs: 4.2.10
      jest-haste-map: 28.1.3
      jest-regex-util: 28.0.2
      jest-util: 28.1.3
      micromatch: 4.0.5
      pirates: 4.0.5
      slash: 3.0.0
      write-file-atomic: 4.0.2
    transitivePeerDependencies:
      - supports-color
    dev: true

  /@jest/types/28.1.3:
    resolution: {integrity: sha512-RyjiyMUZrKz/c+zlMFO1pm70DcIlST8AeWTkoUdZevew44wcNZQHsEVOiCVtgVnlFFD82FPaXycys58cf2muVQ==}
    engines: {node: ^12.13.0 || ^14.15.0 || ^16.10.0 || >=17.0.0}
    dependencies:
      '@jest/schemas': 28.1.3
      '@types/istanbul-lib-coverage': 2.0.4
      '@types/istanbul-reports': 3.0.1
      '@types/node': 18.8.5
      '@types/yargs': 17.0.13
      chalk: 4.1.2
    dev: true

  /@josephg/resolvable/1.0.1:
    resolution: {integrity: sha512-CtzORUwWTTOTqfVtHaKRJ0I1kNQd1bpn3sUh8I3nJDVY+5/M/Oe1DnEWzPQvqq/xPIIkzzzIP7mfCoAjFRvDhg==}
    dev: true

  /@jridgewell/gen-mapping/0.1.1:
    resolution: {integrity: sha512-sQXCasFk+U8lWYEe66WxRDOE9PjVz4vSM51fTu3Hw+ClTpUSQb718772vH3pyS5pShp6lvQM7SxgIDXXXmOX7w==}
    engines: {node: '>=6.0.0'}
    dependencies:
      '@jridgewell/set-array': 1.1.2
      '@jridgewell/sourcemap-codec': 1.4.14
    dev: true

  /@jridgewell/gen-mapping/0.3.2:
    resolution: {integrity: sha512-mh65xKQAzI6iBcFzwv28KVWSmCkdRBWoOh+bYQGW3+6OZvbbN3TqMGo5hqYxQniRcH9F2VZIoJCm4pa3BPDK/A==}
    engines: {node: '>=6.0.0'}
    dependencies:
      '@jridgewell/set-array': 1.1.2
      '@jridgewell/sourcemap-codec': 1.4.14
      '@jridgewell/trace-mapping': 0.3.15
    dev: true

  /@jridgewell/resolve-uri/3.1.0:
    resolution: {integrity: sha512-F2msla3tad+Mfht5cJq7LSXcdudKTWCVYUgw6pLFOOHSTtZlj6SWNYAp+AhuqLmWdBO2X5hPrLcu8cVP8fy28w==}
    engines: {node: '>=6.0.0'}
    dev: true

  /@jridgewell/set-array/1.1.2:
    resolution: {integrity: sha512-xnkseuNADM0gt2bs+BvhO0p78Mk762YnZdsuzFV018NoG1Sj1SCQvpSqa7XUaTam5vAGasABV9qXASMKnFMwMw==}
    engines: {node: '>=6.0.0'}
    dev: true

  /@jridgewell/sourcemap-codec/1.4.14:
    resolution: {integrity: sha512-XPSJHWmi394fuUuzDnGz1wiKqWfo1yXecHQMRf2l6hztTO+nPru658AyDngaBe7isIxEkRsPR3FZh+s7iVa4Uw==}
    dev: true

  /@jridgewell/trace-mapping/0.3.15:
    resolution: {integrity: sha512-oWZNOULl+UbhsgB51uuZzglikfIKSUBO/M9W2OfEjn7cmqoAiCgmv9lyACTUacZwBz0ITnJ2NqjU8Tx0DHL88g==}
    dependencies:
      '@jridgewell/resolve-uri': 3.1.0
      '@jridgewell/sourcemap-codec': 1.4.14
    dev: true

  /@jridgewell/trace-mapping/0.3.9:
    resolution: {integrity: sha512-3Belt6tdc8bPgAtbcmdtNJlirVoTmEb5e2gC94PnkwEW9jI6CAHUeoG85tjWP5WquqfavoMtMwiG4P926ZKKuQ==}
    dependencies:
      '@jridgewell/resolve-uri': 3.1.0
      '@jridgewell/sourcemap-codec': 1.4.14
    dev: true

  /@lit/reactive-element/1.4.1:
    resolution: {integrity: sha512-qDv4851VFSaBWzpS02cXHclo40jsbAjRXnebNXpm0uVg32kCneZPo9RYVQtrTNICtZ+1wAYHu1ZtxWSWMbKrBw==}
    dev: false

  /@manypkg/find-root/1.1.0:
    resolution: {integrity: sha512-mki5uBvhHzO8kYYix/WRy2WX8S3B5wdVSc9D6KcU5lQNglP2yt58/VfLuAK49glRXChosY8ap2oJ1qgma3GUVA==}
    dependencies:
      '@babel/runtime': 7.19.0
      '@types/node': 12.20.55
      find-up: 4.1.0
      fs-extra: 8.1.0
    dev: true

  /@manypkg/get-packages/1.1.3:
    resolution: {integrity: sha512-fo+QhuU3qE/2TQMQmbVMqaQ6EWbMhi4ABWP+O4AM1NqPBuy0OrApV5LO6BrrgnhtAHS2NH6RrVk9OL181tTi8A==}
    dependencies:
      '@babel/runtime': 7.19.0
      '@changesets/types': 4.1.0
      '@manypkg/find-root': 1.1.0
      fs-extra: 8.1.0
      globby: 11.1.0
      read-yaml-file: 1.1.0
    dev: true

  /@mdx-js/mdx/2.1.3:
    resolution: {integrity: sha512-ahbb47HJIJ4xnifaL06tDJiSyLEy1EhFAStO7RZIm3GTa7yGW3NGhZaj+GUCveFgl5oI54pY4BgiLmYm97y+zg==}
    dependencies:
      '@types/estree-jsx': 1.0.0
      '@types/mdx': 2.0.2
      estree-util-build-jsx: 2.2.0
      estree-util-is-identifier-name: 2.0.1
      estree-util-to-js: 1.1.0
      estree-walker: 3.0.1
      hast-util-to-estree: 2.1.0
      markdown-extensions: 1.1.1
      periscopic: 3.0.4
      remark-mdx: 2.1.3
      remark-parse: 10.0.1
      remark-rehype: 10.1.0
      unified: 10.1.2
      unist-util-position-from-estree: 1.1.1
      unist-util-stringify-position: 3.0.2
      unist-util-visit: 4.1.1
      vfile: 5.3.5
    transitivePeerDependencies:
      - supports-color
    dev: false

  /@mdx-js/react/2.1.3_react@18.2.0:
    resolution: {integrity: sha512-11n4lTvvRyxq3OYbWJwEYM+7q6PE0GxKbk0AwYIIQmrRkxDeljIsjDQkKOgdr/orgRRbYy5zi+iERdnwe01CHQ==}
    peerDependencies:
      react: '>=16'
    dependencies:
      '@types/mdx': 2.0.2
      '@types/react': 18.0.21
      react: 18.2.0
    dev: false

  /@napi-rs/simple-git-android-arm-eabi/0.1.8:
    resolution: {integrity: sha512-JJCejHBB1G6O8nxjQLT4quWCcvLpC3oRdJJ9G3MFYSCoYS8i1bWCWeU+K7Br+xT+D6s1t9q8kNJAwJv9Ygpi0g==}
    engines: {node: '>= 10'}
    cpu: [arm]
    os: [android]
    requiresBuild: true
    dev: false
    optional: true

  /@napi-rs/simple-git-android-arm64/0.1.8:
    resolution: {integrity: sha512-mraHzwWBw3tdRetNOS5KnFSjvdAbNBnjFLA8I4PwTCPJj3Q4txrigcPp2d59cJ0TC51xpnPXnZjYdNwwSI9g6g==}
    engines: {node: '>= 10'}
    cpu: [arm64]
    os: [android]
    requiresBuild: true
    dev: false
    optional: true

  /@napi-rs/simple-git-darwin-arm64/0.1.8:
    resolution: {integrity: sha512-ufy/36eI/j4UskEuvqSH7uXtp3oXeLDmjQCfKJz3u5Vx98KmOMKrqAm2H81AB2WOtCo5mqS6PbBeUXR8BJX8lQ==}
    engines: {node: '>= 10'}
    cpu: [arm64]
    os: [darwin]
    requiresBuild: true
    dev: false
    optional: true

  /@napi-rs/simple-git-darwin-x64/0.1.8:
    resolution: {integrity: sha512-Vb21U+v3tPJNl+8JtIHHT8HGe6WZ8o1Tq3f6p+Jx9Cz71zEbcIiB9FCEMY1knS/jwQEOuhhlI9Qk7d4HY+rprA==}
    engines: {node: '>= 10'}
    cpu: [x64]
    os: [darwin]
    requiresBuild: true
    dev: false
    optional: true

  /@napi-rs/simple-git-linux-arm-gnueabihf/0.1.8:
    resolution: {integrity: sha512-6BPTJ7CzpSm2t54mRLVaUr3S7ORJfVJoCk2rQ8v8oDg0XAMKvmQQxOsAgqKBo9gYNHJnqrOx3AEuEgvB586BuQ==}
    engines: {node: '>= 10'}
    cpu: [arm]
    os: [linux]
    requiresBuild: true
    dev: false
    optional: true

  /@napi-rs/simple-git-linux-arm64-gnu/0.1.8:
    resolution: {integrity: sha512-qfESqUCAA/XoQpRXHptSQ8gIFnETCQt1zY9VOkplx6tgYk9PCeaX4B1Xuzrh3eZamSCMJFn+1YB9Ut8NwyGgAA==}
    engines: {node: '>= 10'}
    cpu: [arm64]
    os: [linux]
    requiresBuild: true
    dev: false
    optional: true

  /@napi-rs/simple-git-linux-arm64-musl/0.1.8:
    resolution: {integrity: sha512-G80BQPpaRmQpn8dJGHp4I2/YVhWDUNJwcCrJAtAdbKFDCMyCHJBln2ERL/+IEUlIAT05zK/c1Z5WEprvXEdXow==}
    engines: {node: '>= 10'}
    cpu: [arm64]
    os: [linux]
    requiresBuild: true
    dev: false
    optional: true

  /@napi-rs/simple-git-linux-x64-gnu/0.1.8:
    resolution: {integrity: sha512-NI6o1sZYEf6vPtNWJAm9w8BxJt+LlSFW0liSjYe3lc3e4dhMfV240f0ALeqlwdIldRPaDFwZSJX5/QbS7nMzhw==}
    engines: {node: '>= 10'}
    cpu: [x64]
    os: [linux]
    requiresBuild: true
    dev: false
    optional: true

  /@napi-rs/simple-git-linux-x64-musl/0.1.8:
    resolution: {integrity: sha512-wljGAEOW41er45VTiU8kXJmO480pQKzsgRCvPlJJSCaEVBbmo6XXbFIXnZy1a2J3Zyy2IOsRB4PVkUZaNuPkZQ==}
    engines: {node: '>= 10'}
    cpu: [x64]
    os: [linux]
    requiresBuild: true
    dev: false
    optional: true

  /@napi-rs/simple-git-win32-arm64-msvc/0.1.8:
    resolution: {integrity: sha512-QuV4QILyKPfbWHoQKrhXqjiCClx0SxbCTVogkR89BwivekqJMd9UlMxZdoCmwLWutRx4z9KmzQqokvYI5QeepA==}
    engines: {node: '>= 10'}
    cpu: [arm64]
    os: [win32]
    requiresBuild: true
    dev: false
    optional: true

  /@napi-rs/simple-git-win32-x64-msvc/0.1.8:
    resolution: {integrity: sha512-UzNS4JtjhZhZ5hRLq7BIUq+4JOwt1ThIKv11CsF1ag2l99f0123XvfEpjczKTaa94nHtjXYc2Mv9TjccBqYOew==}
    engines: {node: '>= 10'}
    cpu: [x64]
    os: [win32]
    requiresBuild: true
    dev: false
    optional: true

  /@napi-rs/simple-git/0.1.8:
    resolution: {integrity: sha512-BvOMdkkofTz6lEE35itJ/laUokPhr/5ToMGlOH25YnhLD2yN1KpRAT4blW9tT8281/1aZjW3xyi73bs//IrDKA==}
    engines: {node: '>= 10'}
    optionalDependencies:
      '@napi-rs/simple-git-android-arm-eabi': 0.1.8
      '@napi-rs/simple-git-android-arm64': 0.1.8
      '@napi-rs/simple-git-darwin-arm64': 0.1.8
      '@napi-rs/simple-git-darwin-x64': 0.1.8
      '@napi-rs/simple-git-linux-arm-gnueabihf': 0.1.8
      '@napi-rs/simple-git-linux-arm64-gnu': 0.1.8
      '@napi-rs/simple-git-linux-arm64-musl': 0.1.8
      '@napi-rs/simple-git-linux-x64-gnu': 0.1.8
      '@napi-rs/simple-git-linux-x64-musl': 0.1.8
      '@napi-rs/simple-git-win32-arm64-msvc': 0.1.8
      '@napi-rs/simple-git-win32-x64-msvc': 0.1.8
    dev: false

  /@next/bundle-analyzer/12.3.1:
    resolution: {integrity: sha512-2f/eei0YqZZBMTs4g1+HbgHyAFH5MbI/w9wLXmE8ly9SFze2D40sRH46JcC//EFVM/TIynVBh5sxn9CVO/vtxg==}
    dependencies:
      webpack-bundle-analyzer: 4.3.0
    transitivePeerDependencies:
      - bufferutil
      - utf-8-validate
    dev: false

  /@next/env/12.3.1:
    resolution: {integrity: sha512-9P9THmRFVKGKt9DYqeC2aKIxm8rlvkK38V1P1sRE7qyoPBIs8l9oo79QoSdPtOWfzkbDAVUqvbQGgTMsb8BtJg==}
    dev: false

  /@next/swc-android-arm-eabi/12.3.1:
    resolution: {integrity: sha512-i+BvKA8tB//srVPPQxIQN5lvfROcfv4OB23/L1nXznP+N/TyKL8lql3l7oo2LNhnH66zWhfoemg3Q4VJZSruzQ==}
    engines: {node: '>= 10'}
    cpu: [arm]
    os: [android]
    requiresBuild: true
    dev: false
    optional: true

  /@next/swc-android-arm64/12.3.1:
    resolution: {integrity: sha512-CmgU2ZNyBP0rkugOOqLnjl3+eRpXBzB/I2sjwcGZ7/Z6RcUJXK5Evz+N0ucOxqE4cZ3gkTeXtSzRrMK2mGYV8Q==}
    engines: {node: '>= 10'}
    cpu: [arm64]
    os: [android]
    requiresBuild: true
    dev: false
    optional: true

  /@next/swc-darwin-arm64/12.3.1:
    resolution: {integrity: sha512-hT/EBGNcu0ITiuWDYU9ur57Oa4LybD5DOQp4f22T6zLfpoBMfBibPtR8XktXmOyFHrL/6FC2p9ojdLZhWhvBHg==}
    engines: {node: '>= 10'}
    cpu: [arm64]
    os: [darwin]
    requiresBuild: true
    dev: false
    optional: true

  /@next/swc-darwin-x64/12.3.1:
    resolution: {integrity: sha512-9S6EVueCVCyGf2vuiLiGEHZCJcPAxglyckTZcEwLdJwozLqN0gtS0Eq0bQlGS3dH49Py/rQYpZ3KVWZ9BUf/WA==}
    engines: {node: '>= 10'}
    cpu: [x64]
    os: [darwin]
    requiresBuild: true
    dev: false
    optional: true

  /@next/swc-freebsd-x64/12.3.1:
    resolution: {integrity: sha512-qcuUQkaBZWqzM0F1N4AkAh88lLzzpfE6ImOcI1P6YeyJSsBmpBIV8o70zV+Wxpc26yV9vpzb+e5gCyxNjKJg5Q==}
    engines: {node: '>= 10'}
    cpu: [x64]
    os: [freebsd]
    requiresBuild: true
    dev: false
    optional: true

  /@next/swc-linux-arm-gnueabihf/12.3.1:
    resolution: {integrity: sha512-diL9MSYrEI5nY2wc/h/DBewEDUzr/DqBjIgHJ3RUNtETAOB3spMNHvJk2XKUDjnQuluLmFMloet9tpEqU2TT9w==}
    engines: {node: '>= 10'}
    cpu: [arm]
    os: [linux]
    requiresBuild: true
    dev: false
    optional: true

  /@next/swc-linux-arm64-gnu/12.3.1:
    resolution: {integrity: sha512-o/xB2nztoaC7jnXU3Q36vGgOolJpsGG8ETNjxM1VAPxRwM7FyGCPHOMk1XavG88QZSQf+1r+POBW0tLxQOJ9DQ==}
    engines: {node: '>= 10'}
    cpu: [arm64]
    os: [linux]
    requiresBuild: true
    dev: false
    optional: true

  /@next/swc-linux-arm64-musl/12.3.1:
    resolution: {integrity: sha512-2WEasRxJzgAmP43glFNhADpe8zB7kJofhEAVNbDJZANp+H4+wq+/cW1CdDi8DqjkShPEA6/ejJw+xnEyDID2jg==}
    engines: {node: '>= 10'}
    cpu: [arm64]
    os: [linux]
    requiresBuild: true
    dev: false
    optional: true

  /@next/swc-linux-x64-gnu/12.3.1:
    resolution: {integrity: sha512-JWEaMyvNrXuM3dyy9Pp5cFPuSSvG82+yABqsWugjWlvfmnlnx9HOQZY23bFq3cNghy5V/t0iPb6cffzRWylgsA==}
    engines: {node: '>= 10'}
    cpu: [x64]
    os: [linux]
    requiresBuild: true
    dev: false
    optional: true

  /@next/swc-linux-x64-musl/12.3.1:
    resolution: {integrity: sha512-xoEWQQ71waWc4BZcOjmatuvPUXKTv6MbIFzpm4LFeCHsg2iwai0ILmNXf81rJR+L1Wb9ifEke2sQpZSPNz1Iyg==}
    engines: {node: '>= 10'}
    cpu: [x64]
    os: [linux]
    requiresBuild: true
    dev: false
    optional: true

  /@next/swc-win32-arm64-msvc/12.3.1:
    resolution: {integrity: sha512-hswVFYQYIeGHE2JYaBVtvqmBQ1CppplQbZJS/JgrVI3x2CurNhEkmds/yqvDONfwfbttTtH4+q9Dzf/WVl3Opw==}
    engines: {node: '>= 10'}
    cpu: [arm64]
    os: [win32]
    requiresBuild: true
    dev: false
    optional: true

  /@next/swc-win32-ia32-msvc/12.3.1:
    resolution: {integrity: sha512-Kny5JBehkTbKPmqulr5i+iKntO5YMP+bVM8Hf8UAmjSMVo3wehyLVc9IZkNmcbxi+vwETnQvJaT5ynYBkJ9dWA==}
    engines: {node: '>= 10'}
    cpu: [ia32]
    os: [win32]
    requiresBuild: true
    dev: false
    optional: true

  /@next/swc-win32-x64-msvc/12.3.1:
    resolution: {integrity: sha512-W1ijvzzg+kPEX6LAc+50EYYSEo0FVu7dmTE+t+DM4iOLqgGHoW9uYSz9wCVdkXOEEMP9xhXfGpcSxsfDucyPkA==}
    engines: {node: '>= 10'}
    cpu: [x64]
    os: [win32]
    requiresBuild: true
    dev: false
    optional: true

  /@nodelib/fs.scandir/2.1.5:
    resolution: {integrity: sha512-vq24Bq3ym5HEQm2NKCr3yXDwjc7vTsEThRDnkp2DK9p1uqLR+DHurm/NOTo0KG7HYHU7eppKZj3MyqYuMBf62g==}
    engines: {node: '>= 8'}
    dependencies:
      '@nodelib/fs.stat': 2.0.5
      run-parallel: 1.2.0
    dev: true

  /@nodelib/fs.stat/2.0.5:
    resolution: {integrity: sha512-RkhPPp2zrqDAQA/2jNhnztcPAlv64XdhIp7a7454A5ovI7Bukxgt7MX7udwAu3zg1DcpPU0rz3VV1SeaqvY4+A==}
    engines: {node: '>= 8'}
    dev: true

  /@nodelib/fs.walk/1.2.8:
    resolution: {integrity: sha512-oGB+UxlgWcgQkgwo8GcEGwemoTFt3FIO9ababBmaGwXIoBKZ+GTy0pP185beGg7Llih/NSHSV2XAs1lnznocSg==}
    engines: {node: '>= 8'}
    dependencies:
      '@nodelib/fs.scandir': 2.1.5
      fastq: 1.13.0
    dev: true

  /@polka/url/1.0.0-next.21:
    resolution: {integrity: sha512-a5Sab1C4/icpTZVzZc5Ghpz88yQtGOyNqYXcZgOssB2uuAr+wF/MvN6bgtW32q7HHrvBki+BsZ0OuNv6EV3K9g==}
    dev: false

  /@popperjs/core/2.11.6:
    resolution: {integrity: sha512-50/17A98tWUfQ176raKiOGXuYpLyyVMkxxG6oylzL3BPOlA6ADGdK7EYunSa4I064xerltq9TGXs8HmOk5E+vw==}
    dev: false

  /@protobufjs/aspromise/1.1.2:
    resolution: {integrity: sha512-j+gKExEuLmKwvz3OgROXtrJ2UG2x8Ch2YZUxahh+s1F2HZ+wAceUNLkvy6zKCPVRkU++ZWQrdxsUeQXmcg4uoQ==}
    dev: true

  /@protobufjs/base64/1.1.2:
    resolution: {integrity: sha512-AZkcAA5vnN/v4PDqKyMR5lx7hZttPDgClv83E//FMNhR2TMcLUhfRUBHCmSl0oi9zMgDDqRUJkSxO3wm85+XLg==}
    dev: true

  /@protobufjs/codegen/2.0.4:
    resolution: {integrity: sha512-YyFaikqM5sH0ziFZCN3xDC7zeGaB/d0IUb9CATugHWbd1FRFwWwt4ld4OYMPWu5a3Xe01mGAULCdqhMlPl29Jg==}
    dev: true

  /@protobufjs/eventemitter/1.1.0:
    resolution: {integrity: sha512-j9ednRT81vYJ9OfVuXG6ERSTdEL1xVsNgqpkxMsbIabzSo3goCjDIveeGv5d03om39ML71RdmrGNjG5SReBP/Q==}
    dev: true

  /@protobufjs/fetch/1.1.0:
    resolution: {integrity: sha512-lljVXpqXebpsijW71PZaCYeIcE5on1w5DlQy5WH6GLbFryLUrBD4932W/E2BSpfRJWseIL4v/KPgBFxDOIdKpQ==}
    dependencies:
      '@protobufjs/aspromise': 1.1.2
      '@protobufjs/inquire': 1.1.0
    dev: true

  /@protobufjs/float/1.0.2:
    resolution: {integrity: sha512-Ddb+kVXlXst9d+R9PfTIxh1EdNkgoRe5tOX6t01f1lYWOvJnSPDBlG241QLzcyPdoNTsblLUdujGSE4RzrTZGQ==}
    dev: true

  /@protobufjs/inquire/1.1.0:
    resolution: {integrity: sha512-kdSefcPdruJiFMVSbn801t4vFK7KB/5gd2fYvrxhuJYg8ILrmn9SKSX2tZdV6V+ksulWqS7aXjBcRXl3wHoD9Q==}
    dev: true

  /@protobufjs/path/1.1.2:
    resolution: {integrity: sha512-6JOcJ5Tm08dOHAbdR3GrvP+yUUfkjG5ePsHYczMFLq3ZmMkAD98cDgcT2iA1lJ9NVwFd4tH/iSSoe44YWkltEA==}
    dev: true

  /@protobufjs/pool/1.1.0:
    resolution: {integrity: sha512-0kELaGSIDBKvcgS4zkjz1PeddatrjYcmMWOlAuAPwAeccUrPHdUqo/J6LiymHHEiJT5NrF1UVwxY14f+fy4WQw==}
    dev: true

  /@protobufjs/utf8/1.1.0:
    resolution: {integrity: sha512-Vvn3zZrhQZkkBE8LSuW3em98c0FwgO4nxzv6OdSxPKJIEKY2bGbHn+mhGIPerzI4twdxaP8/0+06HBpwf345Lw==}
    dev: true

  /@radix-ui/primitive/1.0.0:
    resolution: {integrity: sha512-3e7rn8FDMin4CgeL7Z/49smCA3rFYY3Ha2rUQ7HRWFadS5iCRw08ZgVT1LaNTCNqgvrUiyczLflrVrF0SRQtNA==}
    dependencies:
      '@babel/runtime': 7.19.0
    dev: false

  /@radix-ui/react-collection/1.0.0_biqbaboplfbrettd7655fr4n2y:
    resolution: {integrity: sha512-8i1pf5dKjnq90Z8udnnXKzdCEV3/FYrfw0n/b6NvB6piXEn3fO1bOh7HBcpG8XrnIXzxlYu2oCcR38QpyLS/mg==}
    peerDependencies:
      react: ^16.8 || ^17.0 || ^18.0
      react-dom: ^16.8 || ^17.0 || ^18.0
    dependencies:
      '@babel/runtime': 7.19.0
      '@radix-ui/react-compose-refs': 1.0.0_react@18.2.0
      '@radix-ui/react-context': 1.0.0_react@18.2.0
      '@radix-ui/react-primitive': 1.0.0_biqbaboplfbrettd7655fr4n2y
      '@radix-ui/react-slot': 1.0.0_react@18.2.0
      react: 18.2.0
      react-dom: 18.2.0_react@18.2.0
    dev: false

  /@radix-ui/react-compose-refs/1.0.0_react@18.2.0:
    resolution: {integrity: sha512-0KaSv6sx787/hK3eF53iOkiSLwAGlFMx5lotrqD2pTjB18KbybKoEIgkNZTKC60YECDQTKGTRcDBILwZVqVKvA==}
    peerDependencies:
      react: ^16.8 || ^17.0 || ^18.0
    dependencies:
      '@babel/runtime': 7.19.0
      react: 18.2.0
    dev: false

  /@radix-ui/react-context/1.0.0_react@18.2.0:
    resolution: {integrity: sha512-1pVM9RfOQ+n/N5PJK33kRSKsr1glNxomxONs5c49MliinBY6Yw2Q995qfBUUo0/Mbg05B/sGA0gkgPI7kmSHBg==}
    peerDependencies:
      react: ^16.8 || ^17.0 || ^18.0
    dependencies:
      '@babel/runtime': 7.19.0
      react: 18.2.0
    dev: false

  /@radix-ui/react-direction/1.0.0_react@18.2.0:
    resolution: {integrity: sha512-2HV05lGUgYcA6xgLQ4BKPDmtL+QbIZYH5fCOTAOOcJ5O0QbWS3i9lKaurLzliYUDhORI2Qr3pyjhJh44lKA3rQ==}
    peerDependencies:
      react: ^16.8 || ^17.0 || ^18.0
    dependencies:
      '@babel/runtime': 7.19.0
      react: 18.2.0
    dev: false

  /@radix-ui/react-dismissable-layer/1.0.0_biqbaboplfbrettd7655fr4n2y:
    resolution: {integrity: sha512-n7kDRfx+LB1zLueRDvZ1Pd0bxdJWDUZNQ/GWoxDn2prnuJKRdxsjulejX/ePkOsLi2tTm6P24mDqlMSgQpsT6g==}
    peerDependencies:
      react: ^16.8 || ^17.0 || ^18.0
      react-dom: ^16.8 || ^17.0 || ^18.0
    dependencies:
      '@babel/runtime': 7.19.0
      '@radix-ui/primitive': 1.0.0
      '@radix-ui/react-compose-refs': 1.0.0_react@18.2.0
      '@radix-ui/react-primitive': 1.0.0_biqbaboplfbrettd7655fr4n2y
      '@radix-ui/react-use-callback-ref': 1.0.0_react@18.2.0
      '@radix-ui/react-use-escape-keydown': 1.0.0_react@18.2.0
      react: 18.2.0
      react-dom: 18.2.0_react@18.2.0
    dev: false

  /@radix-ui/react-id/1.0.0_react@18.2.0:
    resolution: {integrity: sha512-Q6iAB/U7Tq3NTolBBQbHTgclPmGWE3OlktGGqrClPozSw4vkQ1DfQAOtzgRPecKsMdJINE05iaoDUG8tRzCBjw==}
    peerDependencies:
      react: ^16.8 || ^17.0 || ^18.0
    dependencies:
      '@babel/runtime': 7.19.0
      '@radix-ui/react-use-layout-effect': 1.0.0_react@18.2.0
      react: 18.2.0
    dev: false

  /@radix-ui/react-navigation-menu/1.0.0_biqbaboplfbrettd7655fr4n2y:
    resolution: {integrity: sha512-HbwG3A9z9zdcan0076EbTXqMvmQeesC3nOMEL7XtWqBnxPo8MLStk0vMs0hjIQ+9O9/KTcEJq+TeRX2pUuvuSg==}
    peerDependencies:
      react: ^16.8 || ^17.0 || ^18.0
      react-dom: ^16.8 || ^17.0 || ^18.0
    dependencies:
      '@babel/runtime': 7.19.0
      '@radix-ui/primitive': 1.0.0
      '@radix-ui/react-collection': 1.0.0_biqbaboplfbrettd7655fr4n2y
      '@radix-ui/react-compose-refs': 1.0.0_react@18.2.0
      '@radix-ui/react-context': 1.0.0_react@18.2.0
      '@radix-ui/react-direction': 1.0.0_react@18.2.0
      '@radix-ui/react-dismissable-layer': 1.0.0_biqbaboplfbrettd7655fr4n2y
      '@radix-ui/react-id': 1.0.0_react@18.2.0
      '@radix-ui/react-presence': 1.0.0_biqbaboplfbrettd7655fr4n2y
      '@radix-ui/react-primitive': 1.0.0_biqbaboplfbrettd7655fr4n2y
      '@radix-ui/react-use-callback-ref': 1.0.0_react@18.2.0
      '@radix-ui/react-use-controllable-state': 1.0.0_react@18.2.0
      '@radix-ui/react-use-layout-effect': 1.0.0_react@18.2.0
      '@radix-ui/react-use-previous': 1.0.0_react@18.2.0
      '@radix-ui/react-visually-hidden': 1.0.0_biqbaboplfbrettd7655fr4n2y
      react: 18.2.0
      react-dom: 18.2.0_react@18.2.0
    dev: false

  /@radix-ui/react-presence/1.0.0_biqbaboplfbrettd7655fr4n2y:
    resolution: {integrity: sha512-A+6XEvN01NfVWiKu38ybawfHsBjWum42MRPnEuqPsBZ4eV7e/7K321B5VgYMPv3Xx5An6o1/l9ZuDBgmcmWK3w==}
    peerDependencies:
      react: ^16.8 || ^17.0 || ^18.0
      react-dom: ^16.8 || ^17.0 || ^18.0
    dependencies:
      '@babel/runtime': 7.19.0
      '@radix-ui/react-compose-refs': 1.0.0_react@18.2.0
      '@radix-ui/react-use-layout-effect': 1.0.0_react@18.2.0
      react: 18.2.0
      react-dom: 18.2.0_react@18.2.0
    dev: false

  /@radix-ui/react-primitive/1.0.0_biqbaboplfbrettd7655fr4n2y:
    resolution: {integrity: sha512-EyXe6mnRlHZ8b6f4ilTDrXmkLShICIuOTTj0GX4w1rp+wSxf3+TD05u1UOITC8VsJ2a9nwHvdXtOXEOl0Cw/zQ==}
    peerDependencies:
      react: ^16.8 || ^17.0 || ^18.0
      react-dom: ^16.8 || ^17.0 || ^18.0
    dependencies:
      '@babel/runtime': 7.19.0
      '@radix-ui/react-slot': 1.0.0_react@18.2.0
      react: 18.2.0
      react-dom: 18.2.0_react@18.2.0
    dev: false

  /@radix-ui/react-slot/1.0.0_react@18.2.0:
    resolution: {integrity: sha512-3mrKauI/tWXo1Ll+gN5dHcxDPdm/Df1ufcDLCecn+pnCIVcdWE7CujXo8QaXOWRJyZyQWWbpB8eFwHzWXlv5mQ==}
    peerDependencies:
      react: ^16.8 || ^17.0 || ^18.0
    dependencies:
      '@babel/runtime': 7.19.0
      '@radix-ui/react-compose-refs': 1.0.0_react@18.2.0
      react: 18.2.0
    dev: false

  /@radix-ui/react-use-callback-ref/1.0.0_react@18.2.0:
    resolution: {integrity: sha512-GZtyzoHz95Rhs6S63D2t/eqvdFCm7I+yHMLVQheKM7nBD8mbZIt+ct1jz4536MDnaOGKIxynJ8eHTkVGVVkoTg==}
    peerDependencies:
      react: ^16.8 || ^17.0 || ^18.0
    dependencies:
      '@babel/runtime': 7.19.0
      react: 18.2.0
    dev: false

  /@radix-ui/react-use-controllable-state/1.0.0_react@18.2.0:
    resolution: {integrity: sha512-FohDoZvk3mEXh9AWAVyRTYR4Sq7/gavuofglmiXB2g1aKyboUD4YtgWxKj8O5n+Uak52gXQ4wKz5IFST4vtJHg==}
    peerDependencies:
      react: ^16.8 || ^17.0 || ^18.0
    dependencies:
      '@babel/runtime': 7.19.0
      '@radix-ui/react-use-callback-ref': 1.0.0_react@18.2.0
      react: 18.2.0
    dev: false

  /@radix-ui/react-use-escape-keydown/1.0.0_react@18.2.0:
    resolution: {integrity: sha512-JwfBCUIfhXRxKExgIqGa4CQsiMemo1Xt0W/B4ei3fpzpvPENKpMKQ8mZSB6Acj3ebrAEgi2xiQvcI1PAAodvyg==}
    peerDependencies:
      react: ^16.8 || ^17.0 || ^18.0
    dependencies:
      '@babel/runtime': 7.19.0
      '@radix-ui/react-use-callback-ref': 1.0.0_react@18.2.0
      react: 18.2.0
    dev: false

  /@radix-ui/react-use-layout-effect/1.0.0_react@18.2.0:
    resolution: {integrity: sha512-6Tpkq+R6LOlmQb1R5NNETLG0B4YP0wc+klfXafpUCj6JGyaUc8il7/kUZ7m59rGbXGczE9Bs+iz2qloqsZBduQ==}
    peerDependencies:
      react: ^16.8 || ^17.0 || ^18.0
    dependencies:
      '@babel/runtime': 7.19.0
      react: 18.2.0
    dev: false

  /@radix-ui/react-use-previous/1.0.0_react@18.2.0:
    resolution: {integrity: sha512-RG2K8z/K7InnOKpq6YLDmT49HGjNmrK+fr82UCVKT2sW0GYfVnYp4wZWBooT/EYfQ5faA9uIjvsuMMhH61rheg==}
    peerDependencies:
      react: ^16.8 || ^17.0 || ^18.0
    dependencies:
      '@babel/runtime': 7.19.0
      react: 18.2.0
    dev: false

  /@radix-ui/react-visually-hidden/1.0.0_biqbaboplfbrettd7655fr4n2y:
    resolution: {integrity: sha512-MwAhMdX+n6S4InwRKSnpUsp+lLkYG6izQF56ul6guSX2mBBLOMV9Frx7xJlkEe2GjKLzbNuHhaCS6e5gopmZNA==}
    peerDependencies:
      react: ^16.8 || ^17.0 || ^18.0
      react-dom: ^16.8 || ^17.0 || ^18.0
    dependencies:
      '@babel/runtime': 7.19.0
      '@radix-ui/react-primitive': 1.0.0_biqbaboplfbrettd7655fr4n2y
      react: 18.2.0
      react-dom: 18.2.0_react@18.2.0
    dev: false

  /@reach/skip-nav/0.17.0_biqbaboplfbrettd7655fr4n2y:
    resolution: {integrity: sha512-wkkpQK3ffczzGHis6TaUvpOabuAL9n9Kh5vr4h56XPIJP3X77VcHUDk7MK3HbV1mTgamGxc9Hbd1sXKSWLu3yA==}
    peerDependencies:
      react: ^16.8.0 || 17.x
      react-dom: ^16.8.0 || 17.x
    dependencies:
      '@reach/utils': 0.17.0_biqbaboplfbrettd7655fr4n2y
      react: 18.2.0
      react-dom: 18.2.0_react@18.2.0
      tslib: 2.4.0
    dev: false

  /@reach/utils/0.17.0_biqbaboplfbrettd7655fr4n2y:
    resolution: {integrity: sha512-M5y8fCBbrWeIsxedgcSw6oDlAMQDkl5uv3VnMVJ7guwpf4E48Xlh1v66z/1BgN/WYe2y8mB/ilFD2nysEfdGeA==}
    peerDependencies:
      react: ^16.8.0 || 17.x
      react-dom: ^16.8.0 || 17.x
    dependencies:
      react: 18.2.0
      react-dom: 18.2.0_react@18.2.0
      tiny-warning: 1.0.3
      tslib: 2.4.0
    dev: false

  /@rollup/plugin-json/4.1.0_rollup@2.79.1:
    resolution: {integrity: sha512-yfLbTdNS6amI/2OpmbiBoW12vngr5NW2jCJVZSBEz+H5KfUJZ2M7sDjk0U6GOOdCWFVScShte29o9NezJ53TPw==}
    peerDependencies:
      rollup: ^1.20.0 || ^2.0.0
    dependencies:
      '@rollup/pluginutils': 3.1.0_rollup@2.79.1
      rollup: 2.79.1
    dev: true

  /@rollup/plugin-node-resolve/13.3.0_rollup@2.79.1:
    resolution: {integrity: sha512-Lus8rbUo1eEcnS4yTFKLZrVumLPY+YayBdWXgFSHYhTT2iJbMhoaaBL3xl5NCdeRytErGr8tZ0L71BMRmnlwSw==}
    engines: {node: '>= 10.0.0'}
    peerDependencies:
      rollup: ^2.42.0
    dependencies:
      '@rollup/pluginutils': 3.1.0_rollup@2.79.1
      '@types/resolve': 1.17.1
      deepmerge: 4.2.2
      is-builtin-module: 3.2.0
      is-module: 1.0.0
      resolve: 1.22.1
      rollup: 2.79.1
    dev: true

  /@rollup/pluginutils/3.1.0_rollup@2.79.1:
    resolution: {integrity: sha512-GksZ6pr6TpIjHm8h9lSQ8pi8BE9VeubNT0OMJ3B5uZJ8pz73NPiqOtCog/x2/QzM1ENChPKxMDhiQuRHsqc+lg==}
    engines: {node: '>= 8.0.0'}
    peerDependencies:
      rollup: ^1.20.0||^2.0.0
    dependencies:
      '@types/estree': 0.0.39
      estree-walker: 1.0.1
      picomatch: 2.3.1
      rollup: 2.79.1
    dev: true

  /@rollup/pluginutils/4.2.1:
    resolution: {integrity: sha512-iKnFXr7NkdZAIHiIWE+BX5ULi/ucVFYWD6TbAV+rZctiRTY2PL6tsIKhoIOaoskiWAkgu+VsbXgUVDNLHf+InQ==}
    engines: {node: '>= 8.0.0'}
    dependencies:
      estree-walker: 2.0.2
      picomatch: 2.3.1
    dev: true

  /@sinclair/typebox/0.24.44:
    resolution: {integrity: sha512-ka0W0KN5i6LfrSocduwliMMpqVgohtPFidKdMEOUjoOFCHcOOYkKsPRxfs5f15oPNHTm6ERAm0GV/+/LTKeiWg==}
    dev: true

  /@sinonjs/commons/1.8.3:
    resolution: {integrity: sha512-xkNcLAn/wZaX14RPlwizcKicDk9G3F8m2nU3L7Ukm5zBgTwiT0wsoFAHx9Jq56fJA1z/7uKGtCRu16sOUCLIHQ==}
    dependencies:
      type-detect: 4.0.8
    dev: true

  /@sinonjs/fake-timers/9.1.2:
    resolution: {integrity: sha512-BPS4ynJW/o92PUR4wgriz2Ud5gpST5vz6GQfMixEDK0Z8ZCUv2M7SkBLykH56T++Xs+8ln9zTGbOvNGIe02/jw==}
    dependencies:
      '@sinonjs/commons': 1.8.3
    dev: true

  /@swc/helpers/0.4.11:
    resolution: {integrity: sha512-rEUrBSGIoSFuYxwBYtlUFMlE2CwGhmW+w9355/5oduSw8e5h2+Tj4UrAGNNgP9915++wj5vkQo0UuOBqOAq4nw==}
    dependencies:
      tslib: 2.4.0
    dev: false

  /@theguild/algolia/1.0.1:
    resolution: {integrity: sha512-9T57HvRGpylJAwFdLfIoEBDqfNTG7Z0u60j7RLQ1s5wyKcMpMpgnRmw96y7c+50pCeok/NmgsKZyDhUgsyzNDg==}
    hasBin: true
    dependencies:
      algoliasearch: 4.14.2
      commander: 9.4.1
      github-slugger: 1.4.0
      glob: 8.0.3
      gray-matter: 4.0.3
      lodash: 4.17.21
      remove-markdown: 0.5.0
    dev: true

  /@theguild/components/4.2.4_azq6kxkn3od7qdylwkyksrwopy:
    resolution: {integrity: sha512-VF6M8ra858X3tCdLgCPJa9CAVCZtWdiVLc4HXeFDcmFNUtWlfgwS0e51QH496cMndRMLR3N4yjaHljYpQ7tGmA==}
    peerDependencies:
      next: ^12.3.1
      react: ^18.2.0
      react-dom: ^18.2.0
    dependencies:
      '@algolia/autocomplete-js': 1.7.1_algoliasearch@4.14.2
      '@algolia/autocomplete-plugin-algolia-insights': 1.7.1_nl7ecob7oenl7dfhoewptlc4ye
      '@algolia/autocomplete-plugin-query-suggestions': 1.7.1_algoliasearch@4.14.2
      '@algolia/autocomplete-theme-classic': 1.7.1
      '@giscus/react': 2.2.0_biqbaboplfbrettd7655fr4n2y
      '@next/bundle-analyzer': 12.3.1
      '@radix-ui/react-navigation-menu': 1.0.0_biqbaboplfbrettd7655fr4n2y
      algoliasearch: 4.14.2
      clsx: 1.2.1
      focus-trap-react: 10.0.0_biqbaboplfbrettd7655fr4n2y
      mermaid: 9.1.7
      next: 12.3.1_biqbaboplfbrettd7655fr4n2y
      next-videos: 1.5.0
      nextra: 2.0.0-beta.29_azq6kxkn3od7qdylwkyksrwopy
      nextra-theme-docs: 2.0.0-beta.29_azq6kxkn3od7qdylwkyksrwopy
      react: 18.2.0
      react-dom: 18.2.0_react@18.2.0
      react-instantsearch-dom: 6.36.0_fzyfqr3mixyxftdbf7mmfo2jb4
      react-paginate: 8.1.3_react@18.2.0
      react-player: 2.11.0_react@18.2.0
      remark-mdx-disable-explicit-jsx: 0.1.0
      search-insights: 2.2.1
      unist-util-visit: 4.1.1
      use-debounce: 8.0.4_react@18.2.0
    transitivePeerDependencies:
      - '@algolia/client-search'
      - bufferutil
      - prop-types
      - supports-color
      - utf-8-validate
      - webpack
    dev: false

  /@theguild/tailwind-config/0.1.3:
    resolution: {integrity: sha512-kUkxM5NJeBczrC+go4pGD2sKlFSV7B2KuMjqP3LvyZOJYiDTCUargL9X7j4C0EsIhf3ktD6FLuEyk4u82viL2w==}
    dependencies:
      autoprefixer: 10.4.12_postcss@8.4.17
      cssnano: 5.1.13_postcss@8.4.17
      postcss: 8.4.17
      postcss-import: 15.0.0_postcss@8.4.17
      tailwindcss: 3.1.8
    transitivePeerDependencies:
      - ts-node
    dev: true

  /@tootallnate/once/1.1.2:
    resolution: {integrity: sha512-RbzJvlNzmRq5c3O09UipeuXno4tA1FE6ikOjxZK0tuxVv3412l64l5t1W5pj4+rJq9vpkm/kwiR07aZXnsKPxw==}
    engines: {node: '>= 6'}
    dev: true

  /@trysound/sax/0.2.0:
    resolution: {integrity: sha512-L7z9BgrNEcYyUYtF+HaEfiS5ebkh9jXqbszz7pC0hRBPaatV0XjSD3+eHrpqFemQfgwiFF0QPIarnIihIDn7OA==}
    engines: {node: '>=10.13.0'}
    dev: true

  /@tsconfig/node10/1.0.9:
    resolution: {integrity: sha512-jNsYVVxU8v5g43Erja32laIDHXeoNvFEpX33OK4d6hljo3jDhCBDhx5dhCCTMWUojscpAagGiRkBKxpdl9fxqA==}
    dev: true

  /@tsconfig/node12/1.0.11:
    resolution: {integrity: sha512-cqefuRsh12pWyGsIoBKJA9luFu3mRxCA+ORZvA4ktLSzIuCUtWVxGIuXigEwO5/ywWFMZ2QEGKWvkZG1zDMTag==}
    dev: true

  /@tsconfig/node14/1.0.3:
    resolution: {integrity: sha512-ysT8mhdixWK6Hw3i1V2AeRqZ5WfXg1G43mqoYlM2nc6388Fq5jcXyr5mRsqViLx/GJYdoL0bfXD8nmF+Zn/Iow==}
    dev: true

  /@tsconfig/node16/1.0.3:
    resolution: {integrity: sha512-yOlFc+7UtL/89t2ZhjPvvB/DeAr3r+Dq58IgzsFkOAvVC6NMJXmCGjbptdXdR9qsX7pKcTL+s87FtYREi2dEEQ==}
    dev: true

  /@types/accepts/1.3.5:
    resolution: {integrity: sha512-jOdnI/3qTpHABjM5cx1Hc0sKsPoYCp+DP/GJRGtDlPd7fiV9oXGGIcjW/ZOxLIvjGz8MA+uMZI9metHlgqbgwQ==}
    dependencies:
      '@types/node': 18.8.5
    dev: true

  /@types/acorn/4.0.6:
    resolution: {integrity: sha512-veQTnWP+1D/xbxVrPC3zHnCZRjSrKfhbMUlEA43iMZLu7EsnTtkJklIuwrCPbOi8YkvDQAiW05VQQFvvz9oieQ==}
    dependencies:
      '@types/estree': 1.0.0
    dev: false

  /@types/babel__core/7.1.19:
    resolution: {integrity: sha512-WEOTgRsbYkvA/KCsDwVEGkd7WAr1e3g31VHQ8zy5gul/V1qKullU/BU5I68X5v7V3GnB9eotmom4v5a5gjxorw==}
    dependencies:
      '@babel/parser': 7.19.3
      '@babel/types': 7.19.3
      '@types/babel__generator': 7.6.4
      '@types/babel__template': 7.4.1
      '@types/babel__traverse': 7.18.2
    dev: true

  /@types/babel__generator/7.6.4:
    resolution: {integrity: sha512-tFkciB9j2K755yrTALxD44McOrk+gfpIpvC3sxHjRawj6PfnQxrse4Clq5y/Rq+G3mrBurMax/lG8Qn2t9mSsg==}
    dependencies:
      '@babel/types': 7.19.3
    dev: true

  /@types/babel__template/7.4.1:
    resolution: {integrity: sha512-azBFKemX6kMg5Io+/rdGT0dkGreboUVR0Cdm3fz9QJWpaQGJRQXl7C+6hOTCZcMll7KFyEQpgbYI2lHdsS4U7g==}
    dependencies:
      '@babel/parser': 7.19.3
      '@babel/types': 7.19.3
    dev: true

  /@types/babel__traverse/7.18.2:
    resolution: {integrity: sha512-FcFaxOr2V5KZCviw1TnutEMVUVsGt4D2hP1TAfXZAMKuHYW3xQhe3jTxNPWutgCJ3/X1c5yX8ZoGVEItxKbwBg==}
    dependencies:
      '@babel/types': 7.19.3
    dev: true

  /@types/body-parser/1.19.2:
    resolution: {integrity: sha512-ALYone6pm6QmwZoAgeyNksccT9Q4AWZQ6PvfwR37GT6r6FWUPguq6sUmNGSMV2Wr761oQoBxwGGa6DR5o1DC9g==}
    dependencies:
      '@types/connect': 3.4.35
      '@types/node': 18.8.5
    dev: true

  /@types/caseless/0.12.2:
    resolution: {integrity: sha512-6ckxMjBBD8URvjB6J3NcnuAn5Pkl7t3TizAg+xdlzzQGSPSmBcXf8KoIH0ua/i+tio+ZRUHEXp0HEmvaR4kt0w==}
    dev: true

  /@types/connect/3.4.35:
    resolution: {integrity: sha512-cdeYyv4KWoEgpBISTxWvqYsVy444DOqehiF3fM3ne10AmJ62RSyNkUnxMJXHQWRQQX2eR94m5y1IZyDwBjV9FQ==}
    dependencies:
      '@types/node': 18.8.5
    dev: true

  /@types/cors/2.8.12:
    resolution: {integrity: sha512-vt+kDhq/M2ayberEtJcIN/hxXy1Pk+59g2FV/ZQceeaTyCtCucjL2Q7FXlFjtWn4n15KCr1NE2lNNFhp0lEThw==}
    dev: true

  /@types/debug/4.1.7:
    resolution: {integrity: sha512-9AonUzyTjXXhEOa0DnqpzZi6VHlqKMswga9EXjpXnnqxwLtdvPPtlO8evrI5D9S6asFRCQ6v+wpiUKbw+vKqyg==}
    dependencies:
      '@types/ms': 0.7.31
    dev: false

  /@types/estree-jsx/1.0.0:
    resolution: {integrity: sha512-3qvGd0z8F2ENTGr/GG1yViqfiKmRfrXVx5sJyHGFu3z7m5g5utCQtGp/g29JnjflhtQJBv1WDQukHiT58xPcYQ==}
    dependencies:
      '@types/estree': 1.0.0
    dev: false

  /@types/estree/0.0.39:
    resolution: {integrity: sha512-EYNwp3bU+98cpU4lAWYYL7Zz+2gryWH1qbdDTidVd6hkiR6weksdbMadyXKXNPEkQFhXM+hVO9ZygomHXp+AIw==}
    dev: true

  /@types/estree/1.0.0:
    resolution: {integrity: sha512-WulqXMDUTYAXCjZnk6JtIHPigp55cVtDgDrO2gHRwhyJto21+1zbVCtOYB2L1F9w4qCQ0rOGWBnBe0FNTiEJIQ==}
    dev: false

  /@types/express-serve-static-core/4.17.30:
    resolution: {integrity: sha512-gstzbTWro2/nFed1WXtf+TtrpwxH7Ggs4RLYTLbeVgIkUQOI3WG/JKjgeOU1zXDvezllupjrf8OPIdvTbIaVOQ==}
    dependencies:
      '@types/node': 18.8.5
      '@types/qs': 6.9.7
      '@types/range-parser': 1.2.4
    dev: true

  /@types/express-serve-static-core/4.17.31:
    resolution: {integrity: sha512-DxMhY+NAsTwMMFHBTtJFNp5qiHKJ7TeqOo23zVEM9alT1Ml27Q3xcTH0xwxn7Q0BbMcVEJOs/7aQtUWupUQN3Q==}
    dependencies:
      '@types/node': 18.8.5
      '@types/qs': 6.9.7
      '@types/range-parser': 1.2.4
    dev: true

  /@types/express/4.17.13:
    resolution: {integrity: sha512-6bSZTPaTIACxn48l50SR+axgrqm6qXFIxrdAKaG6PaJk3+zuUr35hBlgT7vOmJcum+OEaIBLtHV/qloEAFITeA==}
    dependencies:
      '@types/body-parser': 1.19.2
      '@types/express-serve-static-core': 4.17.31
      '@types/qs': 6.9.7
      '@types/serve-static': 1.15.0
    dev: true

  /@types/graceful-fs/4.1.5:
    resolution: {integrity: sha512-anKkLmZZ+xm4p8JWBf4hElkM4XR+EZeA2M9BAkkTldmcyDY4mbdIJnRghDJH3Ov5ooY7/UAoENtmdMSkaAd7Cw==}
    dependencies:
      '@types/node': 18.8.5
    dev: true

  /@types/hast/2.3.4:
    resolution: {integrity: sha512-wLEm0QvaoawEDoTRwzTXp4b4jpwiJDvR5KMnFnVodm3scufTlBOWRD6N1OBf9TZMhjlNsSfcO5V+7AF4+Vy+9g==}
    dependencies:
      '@types/unist': 2.0.6
    dev: false

  /@types/is-ci/3.0.0:
    resolution: {integrity: sha512-Q0Op0hdWbYd1iahB+IFNQcWXFq4O0Q5MwQP7uN0souuQ4rPg1vEYcnIOfr1gY+M+6rc8FGoRaBO1mOOvL29sEQ==}
    dependencies:
      ci-info: 3.4.0
    dev: true

  /@types/istanbul-lib-coverage/2.0.4:
    resolution: {integrity: sha512-z/QT1XN4K4KYuslS23k62yDIDLwLFkzxOuMplDtObz0+y7VqJCaO2o+SPwHCvLFZh7xazvvoor2tA/hPz9ee7g==}
    dev: true

  /@types/istanbul-lib-report/3.0.0:
    resolution: {integrity: sha512-plGgXAPfVKFoYfa9NpYDAkseG+g6Jr294RqeqcqDixSbU34MZVJRi/P+7Y8GDpzkEwLaGZZOpKIEmeVZNtKsrg==}
    dependencies:
      '@types/istanbul-lib-coverage': 2.0.4
    dev: true

  /@types/istanbul-reports/3.0.1:
    resolution: {integrity: sha512-c3mAZEuK0lvBp8tmuL74XRKn1+y2dcwOUpH7x4WrF6gk1GIgiluDRgMYQtw2OFcBvAJWlt6ASU3tSqxp0Uu0Aw==}
    dependencies:
      '@types/istanbul-lib-report': 3.0.0
    dev: true

  /@types/jest/28.1.6:
    resolution: {integrity: sha512-0RbGAFMfcBJKOmqRazM8L98uokwuwD5F8rHrv/ZMbrZBwVOWZUyPG6VFNscjYr/vjM3Vu4fRrCPbOs42AfemaQ==}
    dependencies:
      jest-matcher-utils: 28.1.3
      pretty-format: 28.1.3
    dev: true

  /@types/json-schema/7.0.11:
    resolution: {integrity: sha512-wOuvG1SN4Us4rez+tylwwwCV1psiNVOkJeM3AUWUNWg/jDQY2+HE/444y5gc+jBmRqASOm2Oeh5c1axHobwRKQ==}
    dev: false

  /@types/lodash/4.14.186:
    resolution: {integrity: sha512-eHcVlLXP0c2FlMPm56ITode2AgLMSa6aJ05JTTbYbI+7EMkCEE5qk2E41d5g2lCVTqRe0GnnRFurmlCsDODrPw==}

  /@types/long/4.0.2:
    resolution: {integrity: sha512-MqTGEo5bj5t157U6fA/BiDynNkn0YknVdh48CMPkTSpFTVmvao5UQmm7uEF6xBEo7qIMAlY/JSleYaE6VOdpaA==}
    dev: true

  /@types/mdast/3.0.10:
    resolution: {integrity: sha512-W864tg/Osz1+9f4lrGTZpCSO5/z4608eUp19tbozkq2HJK6i3z1kT0H9tlADXuYIb1YYOBByU4Jsqkk75q48qA==}
    dependencies:
      '@types/unist': 2.0.6
    dev: false

  /@types/mdx/2.0.2:
    resolution: {integrity: sha512-mJGfgj4aWpiKb8C0nnJJchs1sHBHn0HugkVfqqyQi7Wn6mBRksLeQsPOFvih/Pu8L1vlDzfe/LidhVHBeUk3aQ==}
    dev: false

  /@types/mime/3.0.1:
    resolution: {integrity: sha512-Y4XFY5VJAuw0FgAqPNd6NNoV44jbq9Bz2L7Rh/J6jLTiHBSBJa9fxqQIvkIld4GsoDOcCbvzOUAbLPsSKKg+uA==}
    dev: true

  /@types/minimatch/3.0.5:
    resolution: {integrity: sha512-Klz949h02Gz2uZCMGwDUSDS1YBlTdDDgbWHi+81l29tQALUtvz4rAYi5uoVhE5Lagoq6DeqAUlbrHvW/mXDgdQ==}
    dev: true

  /@types/minimist/1.2.2:
    resolution: {integrity: sha512-jhuKLIRrhvCPLqwPcx6INqmKeiA5EWrsCOPhrlFSrbrmU4ZMPjj5Ul/oLCMDO98XRUIwVm78xICz4EPCektzeQ==}
    dev: true

  /@types/ms/0.7.31:
    resolution: {integrity: sha512-iiUgKzV9AuaEkZqkOLDIvlQiL6ltuZd9tGcW3gwpnX8JbuiuhFlEGmmFXEXkN50Cvq7Os88IY2v0dkDqXYWVgA==}
    dev: false

  /@types/node-fetch/2.6.2:
    resolution: {integrity: sha512-DHqhlq5jeESLy19TYhLakJ07kNumXWjcDdxXsLUMJZ6ue8VZJj4kLPQVE/2mdHh3xZziNF1xppu5lwmS53HR+A==}
    dependencies:
      '@types/node': 18.8.5
      form-data: 3.0.1
    dev: true

  /@types/node/10.17.60:
    resolution: {integrity: sha512-F0KIgDJfy2nA3zMLmWGKxcH2ZVEtCZXHHdOQs2gSaQ27+lNeEfGxzkIw90aXswATX7AZ33tahPbzy6KAfUreVw==}
    dev: true

  /@types/node/12.20.55:
    resolution: {integrity: sha512-J8xLz7q2OFulZ2cyGTLE1TbbZcjpno7FaN6zdJNrgAdrJ+DZzh/uFR6YrTb4C+nXakvud8Q4+rbhoIWlYQbUFQ==}
    dev: true

  /@types/node/18.6.3:
    resolution: {integrity: sha512-6qKpDtoaYLM+5+AFChLhHermMQxc3TOEFIDzrZLPRGHPrLEwqFkkT5Kx3ju05g6X7uDPazz3jHbKPX0KzCjntg==}
    dev: true

  /@types/node/18.6.4:
    resolution: {integrity: sha512-I4BD3L+6AWiUobfxZ49DlU43gtI+FTHSv9pE2Zekg6KjMpre4ByusaljW3vYSLJrvQ1ck1hUaeVu8HVlY3vzHg==}
    dev: true

  /@types/node/18.8.5:
    resolution: {integrity: sha512-Bq7G3AErwe5A/Zki5fdD3O6+0zDChhg671NfPjtIcbtzDNZTv4NPKMRFr7gtYPG7y+B8uTiNK4Ngd9T0FTar6Q==}
    dev: true

  /@types/normalize-package-data/2.4.1:
    resolution: {integrity: sha512-Gj7cI7z+98M282Tqmp2K5EIsoouUEzbBJhQQzDE3jSIRk6r9gsz0oUokqIUR4u1R3dMHo0pDHM7sNOHyhulypw==}
    dev: true

  /@types/object-hash/2.2.1:
    resolution: {integrity: sha512-i/rtaJFCsPljrZvP/akBqEwUP2y5cZLOmvO+JaYnz01aPknrQ+hB5MRcO7iqCUsFaYfTG8kGfKUyboA07xeDHQ==}
    dev: true

  /@types/prettier/2.7.1:
    resolution: {integrity: sha512-ri0UmynRRvZiiUJdiz38MmIblKK+oH30MztdBVR95dv/Ubw6neWSb8u1XpRb72L4qsZOhz+L+z9JD40SJmfWow==}
    dev: true

  /@types/prop-types/15.7.5:
    resolution: {integrity: sha512-JCB8C6SnDoQf0cNycqd/35A7MjcnK+ZTqE7judS6o7utxUCg6imJg3QK2qzHKszlTjcj2cn+NwMB2i96ubpj7w==}

  /@types/qs/6.9.7:
    resolution: {integrity: sha512-FGa1F62FT09qcrueBA6qYTrJPVDzah9a+493+o2PCXsesWHIn27G98TsSMs3WPNbZIEj4+VJf6saSFpvD+3Zsw==}
    dev: true

  /@types/range-parser/1.2.4:
    resolution: {integrity: sha512-EEhsLsD6UsDM1yFhAvy0Cjr6VwmpMWqFBCb9w07wVugF7w9nfajxLuVmngTIpgS6svCnm6Vaw+MZhoDCKnOfsw==}
    dev: true

  /@types/react/18.0.21:
    resolution: {integrity: sha512-7QUCOxvFgnD5Jk8ZKlUAhVcRj7GuJRjnjjiY/IUBWKgOlnvDvTMLD4RTF7NPyVmbRhNrbomZiOepg7M/2Kj1mA==}
    dependencies:
      '@types/prop-types': 15.7.5
      '@types/scheduler': 0.16.2
      csstype: 3.1.1

  /@types/request-promise-native/1.0.18:
    resolution: {integrity: sha512-tPnODeISFc/c1LjWyLuZUY+Z0uLB3+IMfNoQyDEi395+j6kTFTTRAqjENjoPJUid4vHRGEozoTrcTrfZM+AcbA==}
    dependencies:
      '@types/request': 2.48.8
    dev: true

  /@types/request/2.48.8:
    resolution: {integrity: sha512-whjk1EDJPcAR2kYHRbFl/lKeeKYTi05A15K9bnLInCVroNDCtXce57xKdI0/rQaA3K+6q0eFyUBPmqfSndUZdQ==}
    dependencies:
      '@types/caseless': 0.12.2
      '@types/node': 18.8.5
      '@types/tough-cookie': 4.0.2
      form-data: 2.5.1
    dev: true

  /@types/resolve/1.17.1:
    resolution: {integrity: sha512-yy7HuzQhj0dhGpD8RLXSZWEkLsV9ibvxvi6EiJ3bkqLAO1RGo0WbkWQiwpRlSFymTJRz0d3k5LM3kkx8ArDbLw==}
    dependencies:
      '@types/node': 18.8.5
    dev: true

  /@types/scheduler/0.16.2:
    resolution: {integrity: sha512-hppQEBDmlwhFAXKJX2KnWLYu5yMfi91yazPb2l+lbJiwW+wdo1gNeRA+3RgNSO39WYX2euey41KEwnqesU2Jew==}

  /@types/semver/6.2.3:
    resolution: {integrity: sha512-KQf+QAMWKMrtBMsB8/24w53tEsxllMj6TuA80TT/5igJalLI/zm0L3oXRbIAl4Ohfc85gyHX/jhMwsVkmhLU4A==}
    dev: true

  /@types/serve-static/1.15.0:
    resolution: {integrity: sha512-z5xyF6uh8CbjAu9760KDKsH2FcDxZ2tFCsA4HIMWE6IkiYMXfVoa+4f9KX+FN0ZLsaMw1WNG2ETLA6N+/YA+cg==}
    dependencies:
      '@types/mime': 3.0.1
      '@types/node': 18.8.5
    dev: true

  /@types/stack-utils/2.0.1:
    resolution: {integrity: sha512-Hl219/BT5fLAaz6NDkSuhzasy49dwQS/DSdu4MdggFB8zcXv7vflBI3xp7FEmkmdDkBUI2bPUNeMttp2knYdxw==}
    dev: true

  /@types/tough-cookie/4.0.2:
    resolution: {integrity: sha512-Q5vtl1W5ue16D+nIaW8JWebSSraJVlK+EthKn7e7UcD4KWsaSJ8BqGPXNaPghgtcn/fhvrN17Tv8ksUsQpiplw==}
    dev: true

  /@types/trusted-types/2.0.2:
    resolution: {integrity: sha512-F5DIZ36YVLE+PN+Zwws4kJogq47hNgX3Nx6WyDJ3kcplxyke3XIzB8uK5n/Lpm1HBsbGzd6nmGehL8cPekP+Tg==}
    dev: false

  /@types/unist/2.0.6:
    resolution: {integrity: sha512-PBjIUxZHOuj0R15/xuwJYjFi+KZdNFrehocChv4g5hu6aFroHue8m0lBP0POdK2nKzbw0cgV1mws8+V/JAcEkQ==}
    dev: false

  /@types/yargs-parser/21.0.0:
    resolution: {integrity: sha512-iO9ZQHkZxHn4mSakYV0vFHAVDyEOIJQrV2uZ06HxEPcx+mt8swXoZHIbaaJ2crJYFfErySgktuTZ3BeLz+XmFA==}
    dev: true

  /@types/yargs/17.0.13:
    resolution: {integrity: sha512-9sWaruZk2JGxIQU+IhI1fhPYRcQ0UuTNuKuCW9bR5fp7qi2Llf7WDzNa17Cy7TKnh3cdxDOiyTu6gaLS0eDatg==}
    dependencies:
      '@types/yargs-parser': 21.0.0
    dev: true

  /@types/yup/0.29.13:
    resolution: {integrity: sha512-qRyuv+P/1t1JK1rA+elmK1MmCL1BapEzKKfbEhDBV/LMMse4lmhZ/XbgETI39JveDJRpLjmToOI6uFtMW/WR2g==}

  /@vercel/ncc/0.34.0:
    resolution: {integrity: sha512-G9h5ZLBJ/V57Ou9vz5hI8pda/YQX5HQszCs3AmIus3XzsmRn/0Ptic5otD3xVST8QLKk7AMk7AqpsyQGN7MZ9A==}
    hasBin: true
    dev: true

  /accepts/1.3.8:
    resolution: {integrity: sha512-PYAthTa2m2VKxuvSD3DPC/Gy+U+sOA1LAuT8mkmRuvw+NACSaeXEQ+NHcVF7rONl6qcaxV3Uuemwawk+7+SJLw==}
    engines: {node: '>= 0.6'}
    dependencies:
      mime-types: 2.1.35
      negotiator: 0.6.3
    dev: true

  /acorn-jsx/5.3.2_acorn@8.8.0:
    resolution: {integrity: sha512-rq9s+JNhf0IChjtDXxllJ7g41oZk5SlXtp0LHwyA5cejwn7vKmKp4pPri6YEePv2PU65sAsegbXtIinmDFDXgQ==}
    peerDependencies:
      acorn: ^6.0.0 || ^7.0.0 || ^8.0.0
    dependencies:
      acorn: 8.8.0
    dev: false

  /acorn-node/1.8.2:
    resolution: {integrity: sha512-8mt+fslDufLYntIoPAaIMUe/lrbrehIiwmR3t2k9LljIzoigEPF27eLk2hy8zSGzmR/ogr7zbRKINMo1u0yh5A==}
    dependencies:
      acorn: 7.4.1
      acorn-walk: 7.2.0
      xtend: 4.0.2
    dev: true

  /acorn-walk/7.2.0:
    resolution: {integrity: sha512-OPdCF6GsMIP+Az+aWfAAOEt2/+iVDKE7oy6lJ098aoe59oAmK76qV6Gw60SbZ8jHuG2wH058GF4pLFbYamYrVA==}
    engines: {node: '>=0.4.0'}
    dev: true

  /acorn-walk/8.2.0:
    resolution: {integrity: sha512-k+iyHEuPgSw6SbuDpGQM+06HQUa04DZ3o+F6CSzXMvvI5KMvnaEqXe+YVe555R9nn6GPt404fos4wcgpw12SDA==}
    engines: {node: '>=0.4.0'}

  /acorn/7.4.1:
    resolution: {integrity: sha512-nQyp0o1/mNdbTO1PO6kHkwSrmgZ0MT/jCCpNiwbUjGoRN4dlBhqJtoQuCnEOKzgTVwg0ZWiCoQy6SxMebQVh8A==}
    engines: {node: '>=0.4.0'}
    hasBin: true
    dev: true

  /acorn/8.8.0:
    resolution: {integrity: sha512-QOxyigPVrpZ2GXT+PFyZTl6TtOFc5egxHIP9IlQ+RbupQuX4RkT/Bee4/kQuC02Xkzg84JcT7oLYtDIQxp+v7w==}
    engines: {node: '>=0.4.0'}
    hasBin: true

  /agent-base/6.0.2:
    resolution: {integrity: sha512-RZNwNclF7+MS/8bDg70amg32dyeZGZxiDuQmZxKLAlQjr3jGyLx+4Kkk58UO7D2QdgFIQCovuSuZESne6RG6XQ==}
    engines: {node: '>= 6.0.0'}
    dependencies:
      debug: 4.3.4
    transitivePeerDependencies:
      - supports-color
    dev: true

  /ajv-keywords/3.5.2_ajv@6.12.6:
    resolution: {integrity: sha512-5p6WTN0DdTGVQk6VjcEju19IgaHudalcfabD7yhDGeA6bcQnmL+CpveLJq/3hvfwd1aof6L386Ougkx6RfyMIQ==}
    peerDependencies:
      ajv: ^6.9.1
    dependencies:
      ajv: 6.12.6
    dev: false

  /ajv/6.12.6:
    resolution: {integrity: sha512-j3fVLgvTo527anyYyJOGTYJbG+vnnQYvE0m5mmkc1TK+nxAppkCLMIL0aZ4dblVCNoGShhm+kzE4ZUykBoMg4g==}
    dependencies:
      fast-deep-equal: 3.1.3
      fast-json-stable-stringify: 2.1.0
      json-schema-traverse: 0.4.1
      uri-js: 4.4.1
    dev: false

  /algoliasearch-helper/3.11.1_algoliasearch@4.14.2:
    resolution: {integrity: sha512-mvsPN3eK4E0bZG0/WlWJjeqe/bUD2KOEVOl0GyL/TGXn6wcpZU8NOuztGHCUKXkyg5gq6YzUakVTmnmSSO5Yiw==}
    peerDependencies:
      algoliasearch: '>= 3.1 < 6'
    dependencies:
      '@algolia/events': 4.0.1
      algoliasearch: 4.14.2
    dev: false

  /algoliasearch/4.14.2:
    resolution: {integrity: sha512-ngbEQonGEmf8dyEh5f+uOIihv4176dgbuOZspiuhmTTBRBuzWu3KCGHre6uHj5YyuC7pNvQGzB6ZNJyZi0z+Sg==}
    dependencies:
      '@algolia/cache-browser-local-storage': 4.14.2
      '@algolia/cache-common': 4.14.2
      '@algolia/cache-in-memory': 4.14.2
      '@algolia/client-account': 4.14.2
      '@algolia/client-analytics': 4.14.2
      '@algolia/client-common': 4.14.2
      '@algolia/client-personalization': 4.14.2
      '@algolia/client-search': 4.14.2
      '@algolia/logger-common': 4.14.2
      '@algolia/logger-console': 4.14.2
      '@algolia/requester-browser-xhr': 4.14.2
      '@algolia/requester-common': 4.14.2
      '@algolia/requester-node-http': 4.14.2
      '@algolia/transporter': 4.14.2

  /ansi-colors/4.1.3:
    resolution: {integrity: sha512-/6w/C21Pm1A7aZitlI5Ni/2J6FFQN8i1Cvz3kHABAAbw93v/NlvKdVOqz7CCWz/3iv/JplRSEEZ83XION15ovw==}
    engines: {node: '>=6'}
    dev: true

  /ansi-escapes/4.3.2:
    resolution: {integrity: sha512-gKXj5ALrKWQLsYG9jlTRmR/xKluxHV+Z9QEwNIgCfM1/uwPMCuzVVnh5mwTd+OuBZcwSIMbqssNWRm1lE51QaQ==}
    engines: {node: '>=8'}
    dependencies:
      type-fest: 0.21.3
    dev: true

  /ansi-regex/5.0.1:
    resolution: {integrity: sha512-quJQXlTSUGL2LH9SUXo8VwsY4soanhgo6LNSm84E1LBcE8s3O0wpdiRzyR9z/ZZJMlMWv37qOOb9pdJlMUEKFQ==}
    engines: {node: '>=8'}
    dev: true

  /ansi-styles/3.2.1:
    resolution: {integrity: sha512-VT0ZI6kZRdTh8YyJw3SMbYm/u+NqfsAxEpWO0Pf9sq8/e94WxxOpPKx9FR1FlyCtOVDNOQ+8ntlqFxiRc+r5qA==}
    engines: {node: '>=4'}
    dependencies:
      color-convert: 1.9.3

  /ansi-styles/4.3.0:
    resolution: {integrity: sha512-zbB9rCJAT1rbjiVDb2hqKFHNYLxgtk8NURxZ3IZwD3F6NtxbXZQCnnSi1Lkx+IDohdPlFp222wVALIheZJQSEg==}
    engines: {node: '>=8'}
    dependencies:
      color-convert: 2.0.1

  /ansi-styles/5.2.0:
    resolution: {integrity: sha512-Cxwpt2SfTzTtXcfOlzGEee8O+c+MmUgGrNiBcXnuWxuFJHe6a5Hz7qwhwe5OgaSYI0IJvkLqWX1ASG+cJOkEiA==}
    engines: {node: '>=10'}
    dev: true

  /any-promise/1.3.0:
    resolution: {integrity: sha512-7UvmKalWRt1wgjL1RrGxoSJW/0QZFIegpeGvZG9kjp8vrRu55XTHbwnqq2GpXm9uLbcuhxm3IqX9OB4MZR1b2A==}
    dev: true

  /anymatch/3.1.2:
    resolution: {integrity: sha512-P43ePfOAIupkguHUycrc4qJ9kz8ZiuOUijaETwX7THt0Y/GNK7v0aa8rY816xWjZ7rJdA5XdMcpVFTKMq+RvWg==}
    engines: {node: '>= 8'}
    dependencies:
      normalize-path: 3.0.0
      picomatch: 2.3.1
    dev: true

  /apollo-datasource/3.3.2:
    resolution: {integrity: sha512-L5TiS8E2Hn/Yz7SSnWIVbZw0ZfEIXZCa5VUiVxD9P53JvSrf4aStvsFDlGWPvpIdCR+aly2CfoB79B9/JjKFqg==}
    engines: {node: '>=12.0'}
    dependencies:
      '@apollo/utils.keyvaluecache': 1.0.1
      apollo-server-env: 4.2.1
    transitivePeerDependencies:
      - encoding
    dev: true

  /apollo-reporting-protobuf/3.3.2:
    resolution: {integrity: sha512-j1tx9tmkVdsLt1UPzBrvz90PdjAeKW157WxGn+aXlnnGfVjZLIRXX3x5t1NWtXvB7rVaAsLLILLtDHW382TSoQ==}
    dependencies:
      '@apollo/protobufjs': 1.2.4
    dev: true

  /apollo-server-core/3.10.2_graphql@16.5.0:
    resolution: {integrity: sha512-/1o9KPoAMgcjJJ9Y0IH1665wf9d02L/m/mcfBOHiFmRgeGkNgrhTy59BxQTBK241USAWMhwMpp171cv/hM5Dng==}
    engines: {node: '>=12.0'}
    peerDependencies:
      graphql: ^15.3.0 || ^16.0.0
    dependencies:
      '@apollo/utils.keyvaluecache': 1.0.1
      '@apollo/utils.logger': 1.0.0
      '@apollo/utils.usagereporting': 1.0.0_graphql@16.5.0
      '@apollographql/apollo-tools': 0.5.4_graphql@16.5.0
      '@apollographql/graphql-playground-html': 1.6.29
      '@graphql-tools/mock': 8.7.6_graphql@16.5.0
      '@graphql-tools/schema': 8.5.1_graphql@16.5.0
      '@josephg/resolvable': 1.0.1
      apollo-datasource: 3.3.2
      apollo-reporting-protobuf: 3.3.2
      apollo-server-env: 4.2.1
      apollo-server-errors: 3.3.1_graphql@16.5.0
      apollo-server-plugin-base: 3.6.2_graphql@16.5.0
      apollo-server-types: 3.6.2_graphql@16.5.0
      async-retry: 1.3.3
      fast-json-stable-stringify: 2.1.0
      graphql: 16.5.0
      graphql-tag: 2.12.6_graphql@16.5.0
      loglevel: 1.8.0
      lru-cache: 6.0.0
      sha.js: 2.4.11
      uuid: 8.3.2
      whatwg-mimetype: 3.0.0
    transitivePeerDependencies:
      - encoding
    dev: true

  /apollo-server-env/4.2.1:
    resolution: {integrity: sha512-vm/7c7ld+zFMxibzqZ7SSa5tBENc4B0uye9LTfjJwGoQFY5xsUPH5FpO5j0bMUDZ8YYNbrF9SNtzc5Cngcr90g==}
    engines: {node: '>=12.0'}
    dependencies:
      node-fetch: 2.6.7
    transitivePeerDependencies:
      - encoding
    dev: true

  /apollo-server-errors/3.3.1_graphql@16.5.0:
    resolution: {integrity: sha512-xnZJ5QWs6FixHICXHxUfm+ZWqqxrNuPlQ+kj5m6RtEgIpekOPssH/SD9gf2B4HuWV0QozorrygwZnux8POvyPA==}
    engines: {node: '>=12.0'}
    peerDependencies:
      graphql: ^15.3.0 || ^16.0.0
    dependencies:
      graphql: 16.5.0
    dev: true

  /apollo-server-express/3.10.2_g7snex6epo2tsaz6yhvyva23iq:
    resolution: {integrity: sha512-TUpnh23qAP3NqMp3/2TxcCpOxhvT64H6teOM5W+t5ncdHZ85aEMDrbfIhNwqkdsya+UyMn9IoBmn25h5TW93ZQ==}
    engines: {node: '>=12.0'}
    peerDependencies:
      express: ^4.17.1
      graphql: ^15.3.0 || ^16.0.0
    dependencies:
      '@types/accepts': 1.3.5
      '@types/body-parser': 1.19.2
      '@types/cors': 2.8.12
      '@types/express': 4.17.13
      '@types/express-serve-static-core': 4.17.30
      accepts: 1.3.8
      apollo-server-core: 3.10.2_graphql@16.5.0
      apollo-server-types: 3.6.2_graphql@16.5.0
      body-parser: 1.20.0
      cors: 2.8.5
      express: 4.18.1
      graphql: 16.5.0
      parseurl: 1.3.3
    transitivePeerDependencies:
      - encoding
      - supports-color
    dev: true

  /apollo-server-plugin-base/3.6.2_graphql@16.5.0:
    resolution: {integrity: sha512-erWXjLOO1u7fxQkbxJ2cwSO7p0tYzNied91I1SJ9tikXZ/2eZUyDyvrpI+4g70kOdEi+AmJ5Fo8ahEXKJ75zdg==}
    engines: {node: '>=12.0'}
    peerDependencies:
      graphql: ^15.3.0 || ^16.0.0
    dependencies:
      apollo-server-types: 3.6.2_graphql@16.5.0
      graphql: 16.5.0
    transitivePeerDependencies:
      - encoding
    dev: true

  /apollo-server-types/3.6.2_graphql@16.5.0:
    resolution: {integrity: sha512-9Z54S7NB+qW1VV+kmiqwU2Q6jxWfX89HlSGCGOo3zrkrperh85LrzABgN9S92+qyeHYd72noMDg2aI039sF3dg==}
    engines: {node: '>=12.0'}
    peerDependencies:
      graphql: ^15.3.0 || ^16.0.0
    dependencies:
      '@apollo/utils.keyvaluecache': 1.0.1
      '@apollo/utils.logger': 1.0.0
      apollo-reporting-protobuf: 3.3.2
      apollo-server-env: 4.2.1
      graphql: 16.5.0
    transitivePeerDependencies:
      - encoding
    dev: true

  /apollo-server/3.10.0_graphql@16.5.0:
    resolution: {integrity: sha512-6PAz1XZFM9+K2+QUCXXxQIlZy5mhSOhg0rTx3ZNbIdy1fFNP+6ZjvQAJxBIyEtaKlC2yEPAOg4yi3u8WfuA3bA==}
    peerDependencies:
      graphql: ^15.3.0 || ^16.0.0
    dependencies:
      '@types/express': 4.17.13
      apollo-server-core: 3.10.2_graphql@16.5.0
      apollo-server-express: 3.10.2_g7snex6epo2tsaz6yhvyva23iq
      express: 4.18.1
      graphql: 16.5.0
    transitivePeerDependencies:
      - encoding
      - supports-color
    dev: true

  /arch/2.2.0:
    resolution: {integrity: sha512-Of/R0wqp83cgHozfIYLbBMnej79U/SVGOOyuB3VVFv1NRM/PSFMK12x9KVtiYzJqmnU5WR2qp0Z5rHb7sWGnFQ==}
    dev: false

  /arg/1.0.0:
    resolution: {integrity: sha512-Wk7TEzl1KqvTGs/uyhmHO/3XLd3t1UeU4IstvPXVzGPM522cTjqjNZ99esCkcL52sjqjo8e8CTBcWhkxvGzoAw==}
    dev: false

  /arg/4.1.3:
    resolution: {integrity: sha512-58S9QDqG0Xx27YwPSt9fJxivjYl432YCwfDMfZ+71RAqUrZef7LrKQZ3LHLOwCS4FLNBplP533Zx895SeOCHvA==}
    dev: true

  /arg/5.0.2:
    resolution: {integrity: sha512-PYjyFOLKQ9y57JvQ6QLo8dAgNqswh8M1RMJYdQduT6xbWSgK36P/Z/v+p888pM69jMMfS8Xd8F6I1kQ/I9HUGg==}
    dev: true

  /argparse/1.0.10:
    resolution: {integrity: sha512-o5Roy6tNG4SL/FOkCAN6RzjiakZS25RLYFrcMttJqbdd8BWrnA+fGz57iN5Pb06pvBGvl5gQ0B48dJlslXvoTg==}
    dependencies:
      sprintf-js: 1.0.3

  /argv/0.0.2:
    resolution: {integrity: sha512-dEamhpPEwRUBpLNHeuCm/v+g0anFByHahxodVO/BbAarHVBBg2MccCwf9K+o1Pof+2btdnkJelYVUWjW/VrATw==}
    engines: {node: '>=0.6.10'}
    dev: true

  /array-differ/3.0.0:
    resolution: {integrity: sha512-THtfYS6KtME/yIAhKjZ2ul7XI96lQGHRputJQHO80LAWQnuGP4iCIN8vdMRboGbIEYBwU33q8Tch1os2+X0kMg==}
    engines: {node: '>=8'}
    dev: true

  /array-flatten/1.1.1:
    resolution: {integrity: sha1-ml9pkFGx5wczKPKgCJaLZOopVdI=}
    dev: true

  /array-union/2.1.0:
    resolution: {integrity: sha512-HGyxoOTYUyCM6stUe6EJgnd4EoewAI7zMdfqO+kGjnlZmBDz/cR5pf8r/cR4Wq60sL/p0IkcjUEEPwS3GFrIyw==}
    engines: {node: '>=8'}
    dev: true

  /array.prototype.flat/1.3.0:
    resolution: {integrity: sha512-12IUEkHsAhA4DY5s0FPgNXIdc8VRSqD9Zp78a5au9abH/SOBrsp082JOWFNTjkMozh8mqcdiKuaLGhPeYztxSw==}
    engines: {node: '>= 0.4'}
    dependencies:
      call-bind: 1.0.2
      define-properties: 1.1.4
      es-abstract: 1.20.3
      es-shim-unscopables: 1.0.0
    dev: true

  /arrify/1.0.1:
    resolution: {integrity: sha512-3CYzex9M9FGQjCGMGyi6/31c8GJbgb0qGyrx5HWxPd0aCwh4cB2YjMb2Xf9UuoogrMrlO9cTqnB5rI5GHZTcUA==}
    engines: {node: '>=0.10.0'}
    dev: true

  /arrify/2.0.1:
    resolution: {integrity: sha512-3duEwti880xqi4eAMN8AyR4a0ByT90zoYdLlevfrvU43vb0YZwZVfxOgxWrLXXXpyugL0hNZc9G6BiB5B3nUug==}
    engines: {node: '>=8'}
    dev: true

  /astring/1.8.3:
    resolution: {integrity: sha512-sRpyiNrx2dEYIMmUXprS8nlpRg2Drs8m9ElX9vVEXaCB4XEAJhKfs7IcX0IwShjuOAjLR6wzIrgoptz1n19i1A==}
    hasBin: true
    dev: false

  /async-retry/1.3.3:
    resolution: {integrity: sha512-wfr/jstw9xNi/0teMHrRW7dsz3Lt5ARhYNZ2ewpadnhaIp5mbALhOAP+EAdsC7t4Z6wqsDVv9+W6gm1Dk9mEyw==}
    dependencies:
      retry: 0.13.1
    dev: true

  /asynckit/0.4.0:
    resolution: {integrity: sha512-Oei9OH4tRh0YqU3GxhX79dM/mwVgvbZJaSNaRk+bshkj0S5cfHcgYakreBjrHwatXKbz+IoIdYLxrKim2MjW0Q==}
    dev: true

  /autoprefixer/10.4.12_postcss@8.4.17:
    resolution: {integrity: sha512-WrCGV9/b97Pa+jtwf5UGaRjgQIg7OK3D06GnoYoZNcG1Xb8Gt3EfuKjlhh9i/VtT16g6PYjZ69jdJ2g8FxSC4Q==}
    engines: {node: ^10 || ^12 || >=14}
    hasBin: true
    peerDependencies:
      postcss: ^8.1.0
    dependencies:
      browserslist: 4.21.4
      caniuse-lite: 1.0.30001414
      fraction.js: 4.2.0
      normalize-range: 0.1.2
      picocolors: 1.0.0
      postcss: 8.4.17
      postcss-value-parser: 4.2.0
    dev: true

  /babel-jest/28.1.3_@babel+core@7.19.3:
    resolution: {integrity: sha512-epUaPOEWMk3cWX0M/sPvCHHCe9fMFAa/9hXEgKP8nFfNl/jlGkE9ucq9NqkZGXLDduCJYS0UvSlPUwC0S+rH6Q==}
    engines: {node: ^12.13.0 || ^14.15.0 || ^16.10.0 || >=17.0.0}
    peerDependencies:
      '@babel/core': ^7.8.0
    dependencies:
      '@babel/core': 7.19.3
      '@jest/transform': 28.1.3
      '@types/babel__core': 7.1.19
      babel-plugin-istanbul: 6.1.1
      babel-preset-jest: 28.1.3_@babel+core@7.19.3
      chalk: 4.1.2
      graceful-fs: 4.2.10
      slash: 3.0.0
    transitivePeerDependencies:
      - supports-color
    dev: true

  /babel-plugin-istanbul/6.1.1:
    resolution: {integrity: sha512-Y1IQok9821cC9onCx5otgFfRm7Lm+I+wwxOx738M/WLPZ9Q42m4IG5W0FNX8WLL2gYMZo3JkuXIH2DOpWM+qwA==}
    engines: {node: '>=8'}
    dependencies:
      '@babel/helper-plugin-utils': 7.19.0
      '@istanbuljs/load-nyc-config': 1.1.0
      '@istanbuljs/schema': 0.1.3
      istanbul-lib-instrument: 5.2.0
      test-exclude: 6.0.0
    transitivePeerDependencies:
      - supports-color
    dev: true

  /babel-plugin-jest-hoist/28.1.3:
    resolution: {integrity: sha512-Ys3tUKAmfnkRUpPdpa98eYrAR0nV+sSFUZZEGuQ2EbFd1y4SOLtD5QDNHAq+bb9a+bbXvYQC4b+ID/THIMcU6Q==}
    engines: {node: ^12.13.0 || ^14.15.0 || ^16.10.0 || >=17.0.0}
    dependencies:
      '@babel/template': 7.18.10
      '@babel/types': 7.19.3
      '@types/babel__core': 7.1.19
      '@types/babel__traverse': 7.18.2
    dev: true

  /babel-preset-current-node-syntax/1.0.1_@babel+core@7.19.3:
    resolution: {integrity: sha512-M7LQ0bxarkxQoN+vz5aJPsLBn77n8QgTFmo8WK0/44auK2xlCXrYcUxHFxgU7qW5Yzw/CjmLRK2uJzaCd7LvqQ==}
    peerDependencies:
      '@babel/core': ^7.0.0
    dependencies:
      '@babel/core': 7.19.3
      '@babel/plugin-syntax-async-generators': 7.8.4_@babel+core@7.19.3
      '@babel/plugin-syntax-bigint': 7.8.3_@babel+core@7.19.3
      '@babel/plugin-syntax-class-properties': 7.12.13_@babel+core@7.19.3
      '@babel/plugin-syntax-import-meta': 7.10.4_@babel+core@7.19.3
      '@babel/plugin-syntax-json-strings': 7.8.3_@babel+core@7.19.3
      '@babel/plugin-syntax-logical-assignment-operators': 7.10.4_@babel+core@7.19.3
      '@babel/plugin-syntax-nullish-coalescing-operator': 7.8.3_@babel+core@7.19.3
      '@babel/plugin-syntax-numeric-separator': 7.10.4_@babel+core@7.19.3
      '@babel/plugin-syntax-object-rest-spread': 7.8.3_@babel+core@7.19.3
      '@babel/plugin-syntax-optional-catch-binding': 7.8.3_@babel+core@7.19.3
      '@babel/plugin-syntax-optional-chaining': 7.8.3_@babel+core@7.19.3
      '@babel/plugin-syntax-top-level-await': 7.14.5_@babel+core@7.19.3
    dev: true

  /babel-preset-jest/28.1.3_@babel+core@7.19.3:
    resolution: {integrity: sha512-L+fupJvlWAHbQfn74coNX3zf60LXMJsezNvvx8eIh7iOR1luJ1poxYgQk1F8PYtNq/6QODDHCqsSnTFSWC491A==}
    engines: {node: ^12.13.0 || ^14.15.0 || ^16.10.0 || >=17.0.0}
    peerDependencies:
      '@babel/core': ^7.0.0
    dependencies:
      '@babel/core': 7.19.3
      babel-plugin-jest-hoist: 28.1.3
      babel-preset-current-node-syntax: 1.0.1_@babel+core@7.19.3
    dev: true

  /bail/2.0.2:
    resolution: {integrity: sha512-0xO6mYd7JB2YesxDKplafRpsiOzPt9V02ddPCLbY1xYGPOX24NTyN50qnUxgCPcSoYMhKpAuBTjQoRZCAkUDRw==}
    dev: false

  /balanced-match/1.0.2:
    resolution: {integrity: sha512-3oSeUO0TMV67hN1AmbXsK4yaqU7tjiHlbxRDZOpH0KW9+CeX4bRAaX0Anxt0tx2MrpRpWwQaPwIlISEJhYU5Pw==}
    dev: true

  /better-path-resolve/1.0.0:
    resolution: {integrity: sha512-pbnl5XzGBdrFU/wT4jqmJVPn2B6UHPBOhzMQkY/SPUPB6QtUXtmBHBIwCbXJol93mOpGMnQyP/+BB19q04xj7g==}
    engines: {node: '>=4'}
    dependencies:
      is-windows: 1.0.2
    dev: true

  /big.js/5.2.2:
    resolution: {integrity: sha512-vyL2OymJxmarO8gxMr0mhChsO9QGwhynfuu4+MHTAW6czfq9humCB7rKpUjDd9YUiDPU4mzpyupFSvOClAwbmQ==}
    dev: false

  /binary-extensions/2.2.0:
    resolution: {integrity: sha512-jDctJ/IVQbZoJykoeHbhXpOlNBqGNcwXJKJog42E5HDPUwQTSdjCHdihjj0DlnheQ7blbT6dHOafNAiS8ooQKA==}
    engines: {node: '>=8'}
    dev: true

  /bob-the-bundler/4.0.0_6oasmw356qmm23djlsjgkwvrtm:
    resolution: {integrity: sha512-/DorxQaL3tESxBFfe5cPZbuWRS33EA3oada/7DJ0Be9Ot2GhYfK6BaXBgatEuGI/t0t9rJv6RoR+L/+zUHPllg==}
    hasBin: true
    peerDependencies:
      typescript: ^4.7.4
    dependencies:
      '@rollup/plugin-json': 4.1.0_rollup@2.79.1
      '@rollup/plugin-node-resolve': 13.3.0_rollup@2.79.1
      '@vercel/ncc': 0.34.0
      builtins: 5.0.1
      consola: 2.15.3
      cross-spawn: 7.0.3
      dependency-graph: 0.11.0
      fs-extra: 10.1.0
      globby: 11.1.0
      lodash.get: 4.4.2
      minimatch: 5.1.0
      mkdirp: 1.0.4
      p-limit: 3.1.0
      param-case: 3.0.4
      resolve.exports: 1.1.0
      rollup: 2.79.1
      rollup-plugin-generate-package-json: 3.2.0_rollup@2.79.1
      rollup-plugin-typescript2: 0.32.1_5j6xs4al5kvj74qioxrurhiohm
      tslib: 2.4.0
      tsup: 5.12.9_6oasmw356qmm23djlsjgkwvrtm
      typescript: 4.7.4
      yargs: 17.6.0
      zod: 3.19.1
    transitivePeerDependencies:
      - '@swc/core'
      - postcss
      - supports-color
      - ts-node
    dev: true

  /body-parser/1.20.0:
    resolution: {integrity: sha512-DfJ+q6EPcGKZD1QWUjSpqp+Q7bDQTsQIF4zfUAtZ6qk+H/3/QRhg9CEp39ss+/T2vw0+HaidC0ecJj/DRLIaKg==}
    engines: {node: '>= 0.8', npm: 1.2.8000 || >= 1.4.16}
    dependencies:
      bytes: 3.1.2
      content-type: 1.0.4
      debug: 2.6.9
      depd: 2.0.0
      destroy: 1.2.0
      http-errors: 2.0.0
      iconv-lite: 0.4.24
      on-finished: 2.4.1
      qs: 6.10.3
      raw-body: 2.5.1
      type-is: 1.6.18
      unpipe: 1.0.0
    transitivePeerDependencies:
      - supports-color
    dev: true

  /boolbase/1.0.0:
    resolution: {integrity: sha512-JZOSA7Mo9sNGB8+UjSgzdLtokWAky1zbztM3WRLCbZ70/3cTANmQmOdR7y2g+J0e2WXywy1yS468tY+IruqEww==}
    dev: true

  /brace-expansion/1.1.11:
    resolution: {integrity: sha512-iCuPHDFgrHX7H2vEI/5xpz07zSHB00TpugqhmYtVmMO6518mCuRMoOYFldEBl0g187ufozdaHgWKcYFb61qGiA==}
    dependencies:
      balanced-match: 1.0.2
      concat-map: 0.0.1
    dev: true

  /brace-expansion/2.0.1:
    resolution: {integrity: sha512-XnAIvQ8eM+kC6aULx6wuQiwVsnzsi9d3WxzV3FpWTGA19F621kwdbsAcFKXgKUHZWsy+mY6iL1sHTxWEFCytDA==}
    dependencies:
      balanced-match: 1.0.2
    dev: true

  /braces/3.0.2:
    resolution: {integrity: sha512-b8um+L1RzM3WDSzvhm6gIz1yfTbBt6YTlcEKAvsmqCZZFw46z626lVj9j1yEPW33H5H+lBQpZMP1k8l+78Ha0A==}
    engines: {node: '>=8'}
    dependencies:
      fill-range: 7.0.1
    dev: true

  /breakword/1.0.5:
    resolution: {integrity: sha512-ex5W9DoOQ/LUEU3PMdLs9ua/CYZl1678NUkKOdUSi8Aw5F1idieaiRURCBFJCwVcrD1J8Iy3vfWSloaMwO2qFg==}
    dependencies:
      wcwidth: 1.0.1
    dev: true

  /browserslist/4.21.4:
    resolution: {integrity: sha512-CBHJJdDmgjl3daYjN5Cp5kbTf1mUhZoS+beLklHIvkOWscs83YAhLlF3Wsh/lciQYAcbBJgTOD44VtG31ZM4Hw==}
    engines: {node: ^6 || ^7 || ^8 || ^9 || ^10 || ^11 || ^12 || >=13.7}
    hasBin: true
    dependencies:
      caniuse-lite: 1.0.30001414
      electron-to-chromium: 1.4.270
      node-releases: 2.0.6
      update-browserslist-db: 1.0.9_browserslist@4.21.4
    dev: true

  /bs-logger/0.2.6:
    resolution: {integrity: sha512-pd8DCoxmbgc7hyPKOvxtqNcjYoOsABPQdcCUjGp3d42VR2CX1ORhk2A87oqqu5R1kk+76nsxZupkmyd+MVtCog==}
    engines: {node: '>= 6'}
    dependencies:
      fast-json-stable-stringify: 2.1.0
    dev: true

  /bser/2.1.1:
    resolution: {integrity: sha512-gQxTNE/GAfIIrmHLUE3oJyp5FO6HRBfhjnw4/wMmA63ZGDJnWBmgY/lyQBpnDUkGmAhbSe39tx2d/iTOAfglwQ==}
    dependencies:
      node-int64: 0.4.0
    dev: true

  /buffer-from/1.1.2:
    resolution: {integrity: sha512-E+XQCRwSbaaiChtv6k6Dwgc+bx+Bs6vuKJHHl5kox/BaKbhiXzqQOwK4cO22yElGp2OCmjwVhT3HmxgyPGnJfQ==}
    dev: true

  /builtin-modules/3.3.0:
    resolution: {integrity: sha512-zhaCDicdLuWN5UbN5IMnFqNMhNfo919sH85y2/ea+5Yg9TsTkeZxpL+JLbp6cgYFS4sRLp3YV4S6yDuqVWHYOw==}
    engines: {node: '>=6'}
    dev: true

  /builtins/5.0.1:
    resolution: {integrity: sha512-qwVpFEHNfhYJIzNRBvd2C1kyo6jz3ZSMPyyuR47OPdiKWlbYnZNyDWuyR175qDnAJLiCo5fBBqPb3RiXgWlkOQ==}
    dependencies:
      semver: 7.3.7
    dev: true

  /bundle-require/3.1.0_esbuild@0.14.54:
    resolution: {integrity: sha512-IIXtAO7fKcwPHNPt9kY/WNVJqy7NDy6YqJvv6ENH0TOZoJ+yjpEsn1w40WKZbR2ibfu5g1rfgJTvmFHpm5aOMA==}
    engines: {node: ^12.20.0 || ^14.13.1 || >=16.0.0}
    peerDependencies:
      esbuild: '>=0.13'
    dependencies:
      esbuild: 0.14.54
      load-tsconfig: 0.2.3
    dev: true

  /bytes/3.1.2:
    resolution: {integrity: sha512-/Nf7TyzTx6S3yRJObOAV7956r8cr2+Oj8AC5dt8wSP3BQAoeX58NoHyCU8P8zGkNXStjTSi6fzO6F0pBdcYbEg==}
    engines: {node: '>= 0.8'}
    dev: true

  /cac/6.7.14:
    resolution: {integrity: sha512-b6Ilus+c3RrdDk+JhLKUAQfzzgLEPy6wcXqS7f/xe1EETvsDP6GORG7SFuOs6cID5YkqchW/LXZbX5bc8j7ZcQ==}
    engines: {node: '>=8'}
    dev: true

  /call-bind/1.0.2:
    resolution: {integrity: sha512-7O+FbCihrB5WGbFYesctwmTKae6rOiIzmz1icreWJ+0aA7LJfuqhEso2T9ncpcFtzMQtzXf2QGGueWJGTYsqrA==}
    dependencies:
      function-bind: 1.1.1
      get-intrinsic: 1.1.3
    dev: true

  /callsites/3.1.0:
    resolution: {integrity: sha512-P8BjAsXvZS+VIDUI11hHCQEv74YT67YUi5JJFNWIqL235sBmjX4+qx9Muvls5ivyNENctx46xQLQ3aTuE7ssaQ==}
    engines: {node: '>=6'}
    dev: true

  /camelcase-css/2.0.1:
    resolution: {integrity: sha512-QOSvevhslijgYwRx6Rv7zKdMF8lbRmx+uQGx2+vDc+KI/eBnsy9kit5aj23AgGu3pa4t9AgwbnXWqS+iOY+2aA==}
    engines: {node: '>= 6'}
    dev: true

  /camelcase-keys/6.2.2:
    resolution: {integrity: sha512-YrwaA0vEKazPBkn0ipTiMpSajYDSe+KjQfrjhcBMxJt/znbvlHd8Pw/Vamaz5EB4Wfhs3SUR3Z9mwRu/P3s3Yg==}
    engines: {node: '>=8'}
    dependencies:
      camelcase: 5.3.1
      map-obj: 4.3.0
      quick-lru: 4.0.1
    dev: true

  /camelcase/5.3.1:
    resolution: {integrity: sha512-L28STB170nwWS63UjtlEOE3dldQApaJXZkOI1uMFfzf3rRuPegHaHesyee+YxQ+W6SvRDQV6UrdOdRiR153wJg==}
    engines: {node: '>=6'}
    dev: true

  /camelcase/6.3.0:
    resolution: {integrity: sha512-Gmy6FhYlCY7uOElZUSbxo2UCDH8owEk996gkbrpsgGtrJLM3J7jGxl9Ic7Qwwj4ivOE5AWZWRMecDdF7hqGjFA==}
    engines: {node: '>=10'}
    dev: true

  /caniuse-api/3.0.0:
    resolution: {integrity: sha512-bsTwuIg/BZZK/vreVTYYbSWoe2F+71P7K5QGEX+pT250DZbfU1MQ5prOKpPR+LL6uWKK3KMwMCAS74QB3Um1uw==}
    dependencies:
      browserslist: 4.21.4
      caniuse-lite: 1.0.30001414
      lodash.memoize: 4.1.2
      lodash.uniq: 4.5.0
    dev: true

  /caniuse-lite/1.0.30001414:
    resolution: {integrity: sha512-t55jfSaWjCdocnFdKQoO+d2ct9C59UZg4dY3OnUlSZ447r8pUtIKdp0hpAzrGFultmTC+Us+KpKi4GZl/LXlFg==}

  /ccount/2.0.1:
    resolution: {integrity: sha512-eyrF0jiFpY+3drT6383f1qhkbGsLSifNAjA61IUjZjmLCWjItY6LB9ft9YhoDgwfmclB2zhu51Lc7+95b8NRAg==}
    dev: false

  /chalk/2.3.0:
    resolution: {integrity: sha512-Az5zJR2CBujap2rqXGaJKaPHyJ0IrUimvYNX+ncCy8PJP4ltOGTrHUIo097ZaL2zMeKYpiCdqDvS6zdrTFok3Q==}
    engines: {node: '>=4'}
    dependencies:
      ansi-styles: 3.2.1
      escape-string-regexp: 1.0.5
      supports-color: 4.5.0
    dev: false

  /chalk/2.4.2:
    resolution: {integrity: sha512-Mti+f9lpJNcwF4tWV8/OrTTtF1gZi+f8FqlyAdouralcFWFQWF2+NgCHShjkCb+IFBLq9buZwE1xckQU4peSuQ==}
    engines: {node: '>=4'}
    dependencies:
      ansi-styles: 3.2.1
      escape-string-regexp: 1.0.5
      supports-color: 5.5.0
    dev: true

  /chalk/3.0.0:
    resolution: {integrity: sha512-4D3B6Wf41KOYRFdszmDqMCGq5VV/uMAB273JILmO+3jAlh8X4qDtdtgCR3fxtbLEMzSx22QdhnDcJvu2u1fVwg==}
    engines: {node: '>=8'}
    dependencies:
      ansi-styles: 4.3.0
      supports-color: 7.2.0
    dev: true

  /chalk/4.1.2:
    resolution: {integrity: sha512-oKnbhFyRIXpUuez8iBMmyEa4nbj4IOQyuhc/wy9kY7/WVPcwIO9VA668Pu8RkO7+0G76SLROeyw9CpQ061i4mA==}
    engines: {node: '>=10'}
    dependencies:
      ansi-styles: 4.3.0
      supports-color: 7.2.0

  /char-regex/1.0.2:
    resolution: {integrity: sha512-kWWXztvZ5SBQV+eRgKFeh8q5sLuZY2+8WUIzlxWVTg+oGwY14qylx1KbKzHd8P6ZYkAg0xyIDU9JMHhyJMZ1jw==}
    engines: {node: '>=10'}
    dev: true

  /character-entities-html4/2.1.0:
    resolution: {integrity: sha512-1v7fgQRj6hnSwFpq1Eu0ynr/CDEw0rXo2B61qXrLNdHZmPKgb7fqS1a2JwF0rISo9q77jDI8VMEHoApn8qDoZA==}
    dev: false

  /character-entities-legacy/3.0.0:
    resolution: {integrity: sha512-RpPp0asT/6ufRm//AJVwpViZbGM/MkjQFxJccQRHmISF/22NBtsHqAWmL+/pmkPWoIUJdWyeVleTl1wydHATVQ==}
    dev: false

  /character-entities/2.0.2:
    resolution: {integrity: sha512-shx7oQ0Awen/BRIdkjkvz54PnEEI/EjwXDSIZp86/KKdbafHh1Df/RYGBhn4hbe2+uKC9FnT5UCEdyPz3ai9hQ==}
    dev: false

  /character-reference-invalid/2.0.1:
    resolution: {integrity: sha512-iBZ4F4wRbyORVsu0jPV7gXkOsGYjGHPmAyv+HiHG8gi5PtC9KI2j1+v8/tlibRvjoWX027ypmG/n0HtO5t7unw==}
    dev: false

  /chardet/0.7.0:
    resolution: {integrity: sha512-mT8iDcrh03qDGRRmoA2hmBJnxpllMR+0/0qlzjqZES6NdiWDcZkCNAk4rPFZ9Q85r27unkiNNg8ZOiwZXBHwcA==}
    dev: true

  /chokidar/3.5.3:
    resolution: {integrity: sha512-Dr3sfKRP6oTcjf2JmUmFJfeVMvXBdegxB0iVQ5eb2V10uFJUCAS8OByZdVAyVb8xXNz3GjjTgj9kLWsZTqE6kw==}
    engines: {node: '>= 8.10.0'}
    dependencies:
      anymatch: 3.1.2
      braces: 3.0.2
      glob-parent: 5.1.2
      is-binary-path: 2.1.0
      is-glob: 4.0.3
      normalize-path: 3.0.0
      readdirp: 3.6.0
    optionalDependencies:
      fsevents: 2.3.2
    dev: true

  /ci-info/3.4.0:
    resolution: {integrity: sha512-t5QdPT5jq3o262DOQ8zA6E1tlH2upmUc4Hlvrbx1pGYJuiiHl7O7rvVNI+l8HTVhd/q3Qc9vqimkNk5yiXsAug==}
    dev: true

  /cjs-module-lexer/1.2.2:
    resolution: {integrity: sha512-cOU9usZw8/dXIXKtwa8pM0OTJQuJkxMN6w30csNRUerHfeQ5R6U3kkU/FtJeIf3M202OHfY2U8ccInBG7/xogA==}
    dev: true

  /classnames/2.3.2:
    resolution: {integrity: sha512-CSbhY4cFEJRe6/GQzIk5qXZ4Jeg5pcsP7b5peFSDpffpe1cqjASH/n9UTjBwOp6XpMSTwQ8Za2K5V02ueA7Tmw==}
    dev: false

  /clipboardy/1.2.2:
    resolution: {integrity: sha512-16KrBOV7bHmHdxcQiCvfUFYVFyEah4FI8vYT1Fr7CGSA4G+xBWMEfUEQJS1hxeHGtI9ju1Bzs9uXSbj5HZKArw==}
    engines: {node: '>=4'}
    dependencies:
      arch: 2.2.0
      execa: 0.8.0
    dev: false

  /cliui/6.0.0:
    resolution: {integrity: sha512-t6wbgtoCXvAzst7QgXxJYqPt0usEfbgQdftEPbLL/cvv6HPE5VgvqCuAIDR0NgU52ds6rFwqrgakNLrHEjCbrQ==}
    dependencies:
      string-width: 4.2.3
      strip-ansi: 6.0.1
      wrap-ansi: 6.2.0
    dev: true

  /cliui/8.0.1:
    resolution: {integrity: sha512-BSeNnyus75C4//NQ9gQt1/csTXyo/8Sb+afLAkzAptFuMsod9HFokGNudZpi/oQV73hnVK+sR+5PVRMd+Dr7YQ==}
    engines: {node: '>=12'}
    dependencies:
      string-width: 4.2.3
      strip-ansi: 6.0.1
      wrap-ansi: 7.0.0
    dev: true

  /clone/1.0.4:
    resolution: {integrity: sha512-JQHZ2QMW6l3aH/j6xCqQThY/9OH4D/9ls34cgkUBiEeocRTU04tHfKPBsUK1PqZCUQM7GiA0IIXJSuXHI64Kbg==}
    engines: {node: '>=0.8'}
    dev: true

  /clsx/1.2.1:
    resolution: {integrity: sha512-EcR6r5a8bj6pu3ycsa/E/cKVGuTgZJZdsyUYHOksG/UHIiKfjxzRxYJpyVBwYaQeOvghal9fcc4PidlgzugAQg==}
    engines: {node: '>=6'}
    dev: false

  /co/4.6.0:
    resolution: {integrity: sha512-QVb0dM5HvG+uaxitm8wONl7jltx8dqhfU33DcqtOZcLSVIKSDDLDi7+0LbAKiyI8hD9u42m2YxXSkMGWThaecQ==}
    engines: {iojs: '>= 1.0.0', node: '>= 0.12.0'}
    dev: true

  /codecov/3.8.3:
    resolution: {integrity: sha512-Y8Hw+V3HgR7V71xWH2vQ9lyS358CbGCldWlJFR0JirqoGtOoas3R3/OclRTvgUYFK29mmJICDPauVKmpqbwhOA==}
    engines: {node: '>=4.0'}
    deprecated: https://about.codecov.io/blog/codecov-uploader-deprecation-plan/
    hasBin: true
    dependencies:
      argv: 0.0.2
      ignore-walk: 3.0.4
      js-yaml: 3.14.1
      teeny-request: 7.1.1
      urlgrey: 1.0.0
    transitivePeerDependencies:
      - encoding
      - supports-color
    dev: true

  /collect-v8-coverage/1.0.1:
    resolution: {integrity: sha512-iBPtljfCNcTKNAto0KEtDfZ3qzjJvqE3aTGZsbhjSBlorqpXJlaWWtPO35D+ZImoC3KWejX64o+yPGxhWSTzfg==}
    dev: true

  /color-convert/1.9.3:
    resolution: {integrity: sha512-QfAUtd+vFdAtFQcC8CCyYt1fYWxSqAiK2cSD6zDB8N3cpsEBAvRxp9zOGg6G/SHHJYAT88/az/IuDGALsNVbGg==}
    dependencies:
      color-name: 1.1.3

  /color-convert/2.0.1:
    resolution: {integrity: sha512-RRECPsj7iu/xb5oKYcsFHSppFNnsj/52OVTRKb4zP5onXwVF3zVmmToNcOfGC+CRDpfK/U584fMg38ZHCaElKQ==}
    engines: {node: '>=7.0.0'}
    dependencies:
      color-name: 1.1.4

  /color-name/1.1.3:
    resolution: {integrity: sha512-72fSenhMw2HZMTVHeCA9KCmpEIbzWiQsjN+BHcBbS9vr1mtt+vJjPdksIBNUmKAW8TFUDPJK5SUU3QhE9NEXDw==}

  /color-name/1.1.4:
    resolution: {integrity: sha512-dOy+3AuW3a2wNbZHIuMZpTcgjGuLU/uBL/ubcZF9OXbDo8ff4O8yVp5Bf0efS8uEoYo5q4Fx7dY9OgQGXgAsQA==}

  /colord/2.9.3:
    resolution: {integrity: sha512-jeC1axXpnb0/2nn/Y1LPuLdgXBLH7aDcHu4KEKfqw3CUhX7ZpfBSlPKyqXE6btIgEzfWtrX3/tyBCaCvXvMkOw==}
    dev: true

  /combined-stream/1.0.8:
    resolution: {integrity: sha512-FQN4MRfuJeHf7cBbBMJFXhKSDq+2kAArBlmRBvcvFE5BB1HZKXtSFASDhdlz9zOYwxh8lDdnvmMOe/+5cdoEdg==}
    engines: {node: '>= 0.8'}
    dependencies:
      delayed-stream: 1.0.0
    dev: true

  /comma-separated-tokens/2.0.2:
    resolution: {integrity: sha512-G5yTt3KQN4Yn7Yk4ed73hlZ1evrFKXeUW3086p3PRFNp7m2vIjI6Pg+Kgb+oyzhd9F2qdcoj67+y3SdxL5XWsg==}
    dev: false

  /commander/2.20.3:
    resolution: {integrity: sha512-GpVkmM8vF2vQUkj2LvZmD35JxeJOLCwJ9cUkugyk2nuhbv3+mJvpLYYt+0+USMxE+oj+ey/lJEnhZw75x/OMcQ==}

  /commander/4.1.1:
    resolution: {integrity: sha512-NOKm8xhkzAjzFx8B2v5OAHT+u5pRQc2UCa2Vq9jYL/31o2wi9mxBA7LIFs3sV5VSC49z6pEhfbMULvShKj26WA==}
    engines: {node: '>= 6'}
    dev: true

  /commander/6.2.1:
    resolution: {integrity: sha512-U7VdrJFnJgo4xjrHpTzu0yrHPGImdsmD95ZlgYSEajAn2JKzDhDTPG9kBTefmObL2w/ngeZnilk+OV9CG3d7UA==}
    engines: {node: '>= 6'}
    dev: false

  /commander/7.2.0:
    resolution: {integrity: sha512-QrWXB+ZQSVPmIWIhtEO9H+gwHaMGYiF5ChvoJ+K9ZGHG/sVsa6yiesAD1GC/x46sET00Xlwo1u49RVVVzvcSkw==}
    engines: {node: '>= 10'}

  /commander/9.4.1:
    resolution: {integrity: sha512-5EEkTNyHNGFPD2H+c/dXXfQZYa/scCKasxWcXJaWnNJ99pnQN9Vnmqow+p+PlFPE63Q6mThaZws1T+HxfpgtPw==}
    engines: {node: ^12.20.0 || >=14}
    dev: true

  /commondir/1.0.1:
    resolution: {integrity: sha512-W9pAhw0ja1Edb5GVdIF1mjZw/ASI0AlShXM83UUGe2DVr5TdAPEA1OA8m/g8zWp9x6On7gqufY+FatDbC3MDQg==}
    dev: true

  /compute-scroll-into-view/1.0.17:
    resolution: {integrity: sha512-j4dx+Fb0URmzbwwMUrhqWM2BEWHdFGx+qZ9qqASHRPqvTYdqvWnHg0H1hIbcyLnvgnoNAVMlwkepyqM3DaIFUg==}
    dev: false

  /concat-map/0.0.1:
    resolution: {integrity: sha512-/Srv4dswyQNBfohGpz9o6Yb3Gz3SrUDqBH5rTuhGR7ahtlbYKnVxw2bCFMRljaA7EXHaXZ8wsHdodFvbkhKmqg==}
    dev: true

  /consola/2.15.3:
    resolution: {integrity: sha512-9vAdYbHj6x2fLKC4+oPH0kFzY/orMZyG2Aj+kNylHxKGJ/Ed4dpNyAQYwJOdqO4zdM7XpVHmyejQDcQHrnuXbw==}
    dev: true

  /content-disposition/0.5.4:
    resolution: {integrity: sha512-FveZTNuGw04cxlAiWbzi6zTAL/lhehaWbTtgluJh4/E95DqMwTmha3KZN1aAWA8cFIhHzMZUvLevkw5Rqk+tSQ==}
    engines: {node: '>= 0.6'}
    dependencies:
      safe-buffer: 5.2.1
    dev: true

  /content-type/1.0.4:
    resolution: {integrity: sha512-hIP3EEPs8tB9AT1L+NUqtwOAps4mk2Zob89MWXMHjHWg9milF/j4osnnQLXBCBFBk/tvIG/tUc9mOUJiPBhPXA==}
    engines: {node: '>= 0.6'}
    dev: true

  /convert-source-map/1.8.0:
    resolution: {integrity: sha512-+OQdjP49zViI/6i7nIJpA8rAl4sV/JdPfU9nZs3VqOwGIgizICvuN2ru6fMd+4llL0tar18UYJXfZ/TWtmhUjA==}
    dependencies:
      safe-buffer: 5.1.2
    dev: true

  /cookie-signature/1.0.6:
    resolution: {integrity: sha1-4wOogrNCzD7oylE6eZmXNNqzriw=}
    dev: true

  /cookie/0.5.0:
    resolution: {integrity: sha512-YZ3GUyn/o8gfKJlnlX7g7xq4gyO6OSuhGPKaaGssGB2qgDUS0gPgtTvoyZLTt9Ab6dC4hfc9dV5arkvc/OCmrw==}
    engines: {node: '>= 0.6'}
    dev: true

  /cors/2.8.5:
    resolution: {integrity: sha512-KIHbLJqu73RGr/hnbrO9uBeixNGuvSQjul/jdFvS/KFSIH1hWVd1ng7zOHx+YrEfInLG7q4n6GHQ9cDtxv/P6g==}
    engines: {node: '>= 0.10'}
    dependencies:
      object-assign: 4.1.1
      vary: 1.1.2
    dev: true

  /create-require/1.1.1:
    resolution: {integrity: sha512-dcKFX3jn0MpIaXjisoRvexIJVEKzaq7z2rZKxf+MSr9TkdmHmsU4m2lcLojrj/FHl8mk5VxMmYA+ftRkP/3oKQ==}
    dev: true

  /cross-spawn/5.1.0:
    resolution: {integrity: sha512-pTgQJ5KC0d2hcY8eyL1IzlBPYjTkyH72XRZPnLyKus2mBfNjQs3klqbJU2VILqZryAZUt9JOb3h/mWMy23/f5A==}
    dependencies:
      lru-cache: 4.1.5
      shebang-command: 1.2.0
      which: 1.3.1

  /cross-spawn/7.0.3:
    resolution: {integrity: sha512-iRDPJKUPVEND7dHPO8rkbOnPpyDygcDFtWjpeWNCgy8WP2rXcxXL8TskReQl6OrB2G7+UJrags1q15Fudc7G6w==}
    engines: {node: '>= 8'}
    dependencies:
      path-key: 3.1.1
      shebang-command: 2.0.0
      which: 2.0.2
    dev: true

  /css-declaration-sorter/6.3.1_postcss@8.4.17:
    resolution: {integrity: sha512-fBffmak0bPAnyqc/HO8C3n2sHrp9wcqQz6ES9koRF2/mLOVAx9zIQ3Y7R29sYCteTPqMCwns4WYQoCX91Xl3+w==}
    engines: {node: ^10 || ^12 || >=14}
    peerDependencies:
      postcss: ^8.0.9
    dependencies:
      postcss: 8.4.17
    dev: true

  /css-select/4.3.0:
    resolution: {integrity: sha512-wPpOYtnsVontu2mODhA19JrqWxNsfdatRKd64kmpRbQgh1KtItko5sTnEpPdpSaJszTOhEMlF/RPz28qj4HqhQ==}
    dependencies:
      boolbase: 1.0.0
      css-what: 6.1.0
      domhandler: 4.3.1
      domutils: 2.8.0
      nth-check: 2.1.1
    dev: true

  /css-tree/1.1.3:
    resolution: {integrity: sha512-tRpdppF7TRazZrjJ6v3stzv93qxRcSsFmW6cX0Zm2NVKpxE1WV1HblnghVv9TreireHkqI/VDEsfolRF1p6y7Q==}
    engines: {node: '>=8.0.0'}
    dependencies:
      mdn-data: 2.0.14
      source-map: 0.6.1
    dev: true

  /css-what/6.1.0:
    resolution: {integrity: sha512-HTUrgRJ7r4dsZKU6GjmpfRK1O76h97Z8MfS1G0FozR+oF2kG6Vfe8JE6zwrkbxigziPHinCJ+gCPjA9EaBDtRw==}
    engines: {node: '>= 6'}
    dev: true

  /cssesc/3.0.0:
    resolution: {integrity: sha512-/Tb/JcjK111nNScGob5MNtsntNM1aCNUDipB/TkwZFhyDrrE47SOx/18wF2bbjgc3ZzCSKW1T5nt5EbFoAz/Vg==}
    engines: {node: '>=4'}
    hasBin: true
    dev: true

  /cssfilter/0.0.10:
    resolution: {integrity: sha1-xtJnJjKi5cg+AT5oZKQs6N79IK4=}
    dev: true

  /cssnano-preset-default/5.2.12_postcss@8.4.17:
    resolution: {integrity: sha512-OyCBTZi+PXgylz9HAA5kHyoYhfGcYdwFmyaJzWnzxuGRtnMw/kR6ilW9XzlzlRAtB6PLT/r+prYgkef7hngFew==}
    engines: {node: ^10 || ^12 || >=14.0}
    peerDependencies:
      postcss: ^8.2.15
    dependencies:
      css-declaration-sorter: 6.3.1_postcss@8.4.17
      cssnano-utils: 3.1.0_postcss@8.4.17
      postcss: 8.4.17
      postcss-calc: 8.2.4_postcss@8.4.17
      postcss-colormin: 5.3.0_postcss@8.4.17
      postcss-convert-values: 5.1.2_postcss@8.4.17
      postcss-discard-comments: 5.1.2_postcss@8.4.17
      postcss-discard-duplicates: 5.1.0_postcss@8.4.17
      postcss-discard-empty: 5.1.1_postcss@8.4.17
      postcss-discard-overridden: 5.1.0_postcss@8.4.17
      postcss-merge-longhand: 5.1.6_postcss@8.4.17
      postcss-merge-rules: 5.1.2_postcss@8.4.17
      postcss-minify-font-values: 5.1.0_postcss@8.4.17
      postcss-minify-gradients: 5.1.1_postcss@8.4.17
      postcss-minify-params: 5.1.3_postcss@8.4.17
      postcss-minify-selectors: 5.2.1_postcss@8.4.17
      postcss-normalize-charset: 5.1.0_postcss@8.4.17
      postcss-normalize-display-values: 5.1.0_postcss@8.4.17
      postcss-normalize-positions: 5.1.1_postcss@8.4.17
      postcss-normalize-repeat-style: 5.1.1_postcss@8.4.17
      postcss-normalize-string: 5.1.0_postcss@8.4.17
      postcss-normalize-timing-functions: 5.1.0_postcss@8.4.17
      postcss-normalize-unicode: 5.1.0_postcss@8.4.17
      postcss-normalize-url: 5.1.0_postcss@8.4.17
      postcss-normalize-whitespace: 5.1.1_postcss@8.4.17
      postcss-ordered-values: 5.1.3_postcss@8.4.17
      postcss-reduce-initial: 5.1.0_postcss@8.4.17
      postcss-reduce-transforms: 5.1.0_postcss@8.4.17
      postcss-svgo: 5.1.0_postcss@8.4.17
      postcss-unique-selectors: 5.1.1_postcss@8.4.17
    dev: true

  /cssnano-utils/3.1.0_postcss@8.4.17:
    resolution: {integrity: sha512-JQNR19/YZhz4psLX/rQ9M83e3z2Wf/HdJbryzte4a3NSuafyp9w/I4U+hx5C2S9g41qlstH7DEWnZaaj83OuEA==}
    engines: {node: ^10 || ^12 || >=14.0}
    peerDependencies:
      postcss: ^8.2.15
    dependencies:
      postcss: 8.4.17
    dev: true

  /cssnano/5.1.13_postcss@8.4.17:
    resolution: {integrity: sha512-S2SL2ekdEz6w6a2epXn4CmMKU4K3KpcyXLKfAYc9UQQqJRkD/2eLUG0vJ3Db/9OvO5GuAdgXw3pFbR6abqghDQ==}
    engines: {node: ^10 || ^12 || >=14.0}
    peerDependencies:
      postcss: ^8.2.15
    dependencies:
      cssnano-preset-default: 5.2.12_postcss@8.4.17
      lilconfig: 2.0.6
      postcss: 8.4.17
      yaml: 1.10.2
    dev: true

  /csso/4.2.0:
    resolution: {integrity: sha512-wvlcdIbf6pwKEk7vHj8/Bkc0B4ylXZruLvOgs9doS5eOsOpuodOV2zJChSpkp+pRpYQLQMeF04nr3Z68Sta9jA==}
    engines: {node: '>=8.0.0'}
    dependencies:
      css-tree: 1.1.3
    dev: true

  /csstype/3.1.1:
    resolution: {integrity: sha512-DJR/VvkAvSZW9bTouZue2sSxDwdTN92uHjqeKVm+0dAqdfNykRzQ95tay8aXMBAAPpUiq4Qcug2L7neoRh2Egw==}

  /csv-generate/3.4.3:
    resolution: {integrity: sha512-w/T+rqR0vwvHqWs/1ZyMDWtHHSJaN06klRqJXBEpDJaM/+dZkso0OKh1VcuuYvK3XM53KysVNq8Ko/epCK8wOw==}
    dev: true

  /csv-parse/4.16.3:
    resolution: {integrity: sha512-cO1I/zmz4w2dcKHVvpCr7JVRu8/FymG5OEpmvsZYlccYolPBLoVGKUHgNoc4ZGkFeFlWGEDmMyBM+TTqRdW/wg==}
    dev: true

  /csv-stringify/5.6.5:
    resolution: {integrity: sha512-PjiQ659aQ+fUTQqSrd1XEDnOr52jh30RBurfzkscaE2tPaFsDH5wOAHJiw8XAHphRknCwMUE9KRayc4K/NbO8A==}
    dev: true

  /csv/5.5.3:
    resolution: {integrity: sha512-QTaY0XjjhTQOdguARF0lGKm5/mEq9PD9/VhZZegHDIBq2tQwgNpHc3dneD4mGo2iJs+fTKv5Bp0fZ+BRuY3Z0g==}
    engines: {node: '>= 0.1.90'}
    dependencies:
      csv-generate: 3.4.3
      csv-parse: 4.16.3
      csv-stringify: 5.6.5
      stream-transform: 2.1.3
    dev: true

  /d3-array/1.2.4:
    resolution: {integrity: sha512-KHW6M86R+FUPYGb3R5XiYjXPq7VzwxZ22buHhAEVG5ztoEcZZMLov530mmccaqA1GghZArjQV46fuc8kUqhhHw==}
    dev: false

  /d3-array/3.2.0:
    resolution: {integrity: sha512-3yXFQo0oG3QCxbF06rMPFyGRMGJNS7NvsV1+2joOjbBE+9xvWQ8+GcMJAjRCzw06zQ3/arXeJgbPYcjUCuC+3g==}
    engines: {node: '>=12'}
    dependencies:
      internmap: 2.0.3
    dev: false

  /d3-axis/1.0.12:
    resolution: {integrity: sha512-ejINPfPSNdGFKEOAtnBtdkpr24c4d4jsei6Lg98mxf424ivoDP2956/5HDpIAtmHo85lqT4pruy+zEgvRUBqaQ==}
    dev: false

  /d3-axis/3.0.0:
    resolution: {integrity: sha512-IH5tgjV4jE/GhHkRV0HiVYPDtvfjHQlQfJHs0usq7M30XcSBvOotpmH1IgkcXsO/5gEQZD43B//fc7SRT5S+xw==}
    engines: {node: '>=12'}
    dev: false

  /d3-brush/1.1.6:
    resolution: {integrity: sha512-7RW+w7HfMCPyZLifTz/UnJmI5kdkXtpCbombUSs8xniAyo0vIbrDzDwUJB6eJOgl9u5DQOt2TQlYumxzD1SvYA==}
    dependencies:
      d3-dispatch: 1.0.6
      d3-drag: 1.2.5
      d3-interpolate: 1.4.0
      d3-selection: 1.4.2
      d3-transition: 1.3.2
    dev: false

  /d3-brush/3.0.0:
    resolution: {integrity: sha512-ALnjWlVYkXsVIGlOsuWH1+3udkYFI48Ljihfnh8FZPF2QS9o+PzGLBslO0PjzVoHLZ2KCVgAM8NVkXPJB2aNnQ==}
    engines: {node: '>=12'}
    dependencies:
      d3-dispatch: 3.0.1
      d3-drag: 3.0.0
      d3-interpolate: 3.0.1
      d3-selection: 3.0.0
      d3-transition: 3.0.1_d3-selection@3.0.0
    dev: false

  /d3-chord/1.0.6:
    resolution: {integrity: sha512-JXA2Dro1Fxw9rJe33Uv+Ckr5IrAa74TlfDEhE/jfLOaXegMQFQTAgAw9WnZL8+HxVBRXaRGCkrNU7pJeylRIuA==}
    dependencies:
      d3-array: 1.2.4
      d3-path: 1.0.9
    dev: false

  /d3-chord/3.0.1:
    resolution: {integrity: sha512-VE5S6TNa+j8msksl7HwjxMHDM2yNK3XCkusIlpX5kwauBfXuyLAtNg9jCp/iHH61tgI4sb6R/EIMWCqEIdjT/g==}
    engines: {node: '>=12'}
    dependencies:
      d3-path: 3.0.1
    dev: false

  /d3-collection/1.0.7:
    resolution: {integrity: sha512-ii0/r5f4sjKNTfh84Di+DpztYwqKhEyUlKoPrzUFfeSkWxjW49xU2QzO9qrPrNkpdI0XJkfzvmTu8V2Zylln6A==}
    dev: false

  /d3-color/1.4.1:
    resolution: {integrity: sha512-p2sTHSLCJI2QKunbGb7ocOh7DgTAn8IrLx21QRc/BSnodXM4sv6aLQlnfpvehFMLZEfBc6g9pH9SWQccFYfJ9Q==}
    dev: false

  /d3-color/3.1.0:
    resolution: {integrity: sha512-zg/chbXyeBtMQ1LbD/WSoW2DpC3I0mpmPdW+ynRTj/x2DAWYrIY7qeZIHidozwV24m4iavr15lNwIwLxRmOxhA==}
    engines: {node: '>=12'}
    dev: false

  /d3-contour/1.3.2:
    resolution: {integrity: sha512-hoPp4K/rJCu0ladiH6zmJUEz6+u3lgR+GSm/QdM2BBvDraU39Vr7YdDCicJcxP1z8i9B/2dJLgDC1NcvlF8WCg==}
    dependencies:
      d3-array: 1.2.4
    dev: false

  /d3-contour/4.0.0:
    resolution: {integrity: sha512-7aQo0QHUTu/Ko3cP9YK9yUTxtoDEiDGwnBHyLxG5M4vqlBkO/uixMRele3nfsfj6UXOcuReVpVXzAboGraYIJw==}
    engines: {node: '>=12'}
    dependencies:
      d3-array: 3.2.0
    dev: false

  /d3-delaunay/6.0.2:
    resolution: {integrity: sha512-IMLNldruDQScrcfT+MWnazhHbDJhcRJyOEBAJfwQnHle1RPh6WDuLvxNArUju2VSMSUuKlY5BGHRJ2cYyoFLQQ==}
    engines: {node: '>=12'}
    dependencies:
      delaunator: 5.0.0
    dev: false

  /d3-dispatch/1.0.6:
    resolution: {integrity: sha512-fVjoElzjhCEy+Hbn8KygnmMS7Or0a9sI2UzGwoB7cCtvI1XpVN9GpoYlnb3xt2YV66oXYb1fLJ8GMvP4hdU1RA==}
    dev: false

  /d3-dispatch/3.0.1:
    resolution: {integrity: sha512-rzUyPU/S7rwUflMyLc1ETDeBj0NRuHKKAcvukozwhshr6g6c5d8zh4c2gQjY2bZ0dXeGLWc1PF174P2tVvKhfg==}
    engines: {node: '>=12'}
    dev: false

  /d3-drag/1.2.5:
    resolution: {integrity: sha512-rD1ohlkKQwMZYkQlYVCrSFxsWPzI97+W+PaEIBNTMxRuxz9RF0Hi5nJWHGVJ3Om9d2fRTe1yOBINJyy/ahV95w==}
    dependencies:
      d3-dispatch: 1.0.6
      d3-selection: 1.4.2
    dev: false

  /d3-drag/3.0.0:
    resolution: {integrity: sha512-pWbUJLdETVA8lQNJecMxoXfH6x+mO2UQo8rSmZ+QqxcbyA3hfeprFgIT//HW2nlHChWeIIMwS2Fq+gEARkhTkg==}
    engines: {node: '>=12'}
    dependencies:
      d3-dispatch: 3.0.1
      d3-selection: 3.0.0
    dev: false

  /d3-dsv/1.2.0:
    resolution: {integrity: sha512-9yVlqvZcSOMhCYzniHE7EVUws7Fa1zgw+/EAV2BxJoG3ME19V6BQFBwI855XQDsxyOuG7NibqRMTtiF/Qup46g==}
    hasBin: true
    dependencies:
      commander: 2.20.3
      iconv-lite: 0.4.24
      rw: 1.3.3
    dev: false

  /d3-dsv/3.0.1:
    resolution: {integrity: sha512-UG6OvdI5afDIFP9w4G0mNq50dSOsXHJaRE8arAS5o9ApWnIElp8GZw1Dun8vP8OyHOZ/QJUKUJwxiiCCnUwm+Q==}
    engines: {node: '>=12'}
    hasBin: true
    dependencies:
      commander: 7.2.0
      iconv-lite: 0.6.3
      rw: 1.3.3
    dev: false

  /d3-ease/1.0.7:
    resolution: {integrity: sha512-lx14ZPYkhNx0s/2HX5sLFUI3mbasHjSSpwO/KaaNACweVwxUruKyWVcb293wMv1RqTPZyZ8kSZ2NogUZNcLOFQ==}
    dev: false

  /d3-ease/3.0.1:
    resolution: {integrity: sha512-wR/XK3D3XcLIZwpbvQwQ5fK+8Ykds1ip7A2Txe0yxncXSdq1L9skcG7blcedkOX+ZcgxGAmLX1FrRGbADwzi0w==}
    engines: {node: '>=12'}
    dev: false

  /d3-fetch/1.2.0:
    resolution: {integrity: sha512-yC78NBVcd2zFAyR/HnUiBS7Lf6inSCoWcSxFfw8FYL7ydiqe80SazNwoffcqOfs95XaLo7yebsmQqDKSsXUtvA==}
    dependencies:
      d3-dsv: 1.2.0
    dev: false

  /d3-fetch/3.0.1:
    resolution: {integrity: sha512-kpkQIM20n3oLVBKGg6oHrUchHM3xODkTzjMoj7aWQFq5QEM+R6E4WkzT5+tojDY7yjez8KgCBRoj4aEr99Fdqw==}
    engines: {node: '>=12'}
    dependencies:
      d3-dsv: 3.0.1
    dev: false

  /d3-force/1.2.1:
    resolution: {integrity: sha512-HHvehyaiUlVo5CxBJ0yF/xny4xoaxFxDnBXNvNcfW9adORGZfyNF1dj6DGLKyk4Yh3brP/1h3rnDzdIAwL08zg==}
    dependencies:
      d3-collection: 1.0.7
      d3-dispatch: 1.0.6
      d3-quadtree: 1.0.7
      d3-timer: 1.0.10
    dev: false

  /d3-force/3.0.0:
    resolution: {integrity: sha512-zxV/SsA+U4yte8051P4ECydjD/S+qeYtnaIyAs9tgHCqfguma/aAQDjo85A9Z6EKhBirHRJHXIgJUlffT4wdLg==}
    engines: {node: '>=12'}
    dependencies:
      d3-dispatch: 3.0.1
      d3-quadtree: 3.0.1
      d3-timer: 3.0.1
    dev: false

  /d3-format/1.4.5:
    resolution: {integrity: sha512-J0piedu6Z8iB6TbIGfZgDzfXxUFN3qQRMofy2oPdXzQibYGqPB/9iMcxr/TGalU+2RsyDO+U4f33id8tbnSRMQ==}
    dev: false

  /d3-format/3.1.0:
    resolution: {integrity: sha512-YyUI6AEuY/Wpt8KWLgZHsIU86atmikuoOmCfommt0LYHiQSPjvX2AcFc38PX0CBpr2RCyZhjex+NS/LPOv6YqA==}
    engines: {node: '>=12'}
    dev: false

  /d3-geo/1.12.1:
    resolution: {integrity: sha512-XG4d1c/UJSEX9NfU02KwBL6BYPj8YKHxgBEw5om2ZnTRSbIcego6dhHwcxuSR3clxh0EpE38os1DVPOmnYtTPg==}
    dependencies:
      d3-array: 1.2.4
    dev: false

  /d3-geo/3.0.1:
    resolution: {integrity: sha512-Wt23xBych5tSy9IYAM1FR2rWIBFWa52B/oF/GYe5zbdHrg08FU8+BuI6X4PvTwPDdqdAdq04fuWJpELtsaEjeA==}
    engines: {node: '>=12'}
    dependencies:
      d3-array: 3.2.0
    dev: false

  /d3-hierarchy/1.1.9:
    resolution: {integrity: sha512-j8tPxlqh1srJHAtxfvOUwKNYJkQuBFdM1+JAUfq6xqH5eAqf93L7oG1NVqDa4CpFZNvnNKtCYEUC8KY9yEn9lQ==}
    dev: false

  /d3-hierarchy/3.1.2:
    resolution: {integrity: sha512-FX/9frcub54beBdugHjDCdikxThEqjnR93Qt7PvQTOHxyiNCAlvMrHhclk3cD5VeAaq9fxmfRp+CnWw9rEMBuA==}
    engines: {node: '>=12'}
    dev: false

  /d3-interpolate/1.4.0:
    resolution: {integrity: sha512-V9znK0zc3jOPV4VD2zZn0sDhZU3WAE2bmlxdIwwQPPzPjvyLkd8B3JUVdS1IDUFDkWZ72c9qnv1GK2ZagTZ8EA==}
    dependencies:
      d3-color: 1.4.1
    dev: false

  /d3-interpolate/3.0.1:
    resolution: {integrity: sha512-3bYs1rOD33uo8aqJfKP3JWPAibgw8Zm2+L9vBKEHJ2Rg+viTR7o5Mmv5mZcieN+FRYaAOWX5SJATX6k1PWz72g==}
    engines: {node: '>=12'}
    dependencies:
      d3-color: 3.1.0
    dev: false

  /d3-path/1.0.9:
    resolution: {integrity: sha512-VLaYcn81dtHVTjEHd8B+pbe9yHWpXKZUC87PzoFmsFrJqgFwDe/qxfp5MlfsfM1V5E/iVt0MmEbWQ7FVIXh/bg==}
    dev: false

  /d3-path/3.0.1:
    resolution: {integrity: sha512-gq6gZom9AFZby0YLduxT1qmrp4xpBA1YZr19OI717WIdKE2OM5ETq5qrHLb301IgxhLwcuxvGZVLeeWc/k1I6w==}
    engines: {node: '>=12'}
    dev: false

  /d3-polygon/1.0.6:
    resolution: {integrity: sha512-k+RF7WvI08PC8reEoXa/w2nSg5AUMTi+peBD9cmFc+0ixHfbs4QmxxkarVal1IkVkgxVuk9JSHhJURHiyHKAuQ==}
    dev: false

  /d3-polygon/3.0.1:
    resolution: {integrity: sha512-3vbA7vXYwfe1SYhED++fPUQlWSYTTGmFmQiany/gdbiWgU/iEyQzyymwL9SkJjFFuCS4902BSzewVGsHHmHtXg==}
    engines: {node: '>=12'}
    dev: false

  /d3-quadtree/1.0.7:
    resolution: {integrity: sha512-RKPAeXnkC59IDGD0Wu5mANy0Q2V28L+fNe65pOCXVdVuTJS3WPKaJlFHer32Rbh9gIo9qMuJXio8ra4+YmIymA==}
    dev: false

  /d3-quadtree/3.0.1:
    resolution: {integrity: sha512-04xDrxQTDTCFwP5H6hRhsRcb9xxv2RzkcsygFzmkSIOJy3PeRJP7sNk3VRIbKXcog561P9oU0/rVH6vDROAgUw==}
    engines: {node: '>=12'}
    dev: false

  /d3-random/1.1.2:
    resolution: {integrity: sha512-6AK5BNpIFqP+cx/sreKzNjWbwZQCSUatxq+pPRmFIQaWuoD+NrbVWw7YWpHiXpCQ/NanKdtGDuB+VQcZDaEmYQ==}
    dev: false

  /d3-random/3.0.1:
    resolution: {integrity: sha512-FXMe9GfxTxqd5D6jFsQ+DJ8BJS4E/fT5mqqdjovykEB2oFbTMDVdg1MGFxfQW+FBOGoB++k8swBrgwSHT1cUXQ==}
    engines: {node: '>=12'}
    dev: false

  /d3-scale-chromatic/1.5.0:
    resolution: {integrity: sha512-ACcL46DYImpRFMBcpk9HhtIyC7bTBR4fNOPxwVSl0LfulDAwyiHyPOTqcDG1+t5d4P9W7t/2NAuWu59aKko/cg==}
    dependencies:
      d3-color: 1.4.1
      d3-interpolate: 1.4.0
    dev: false

  /d3-scale-chromatic/3.0.0:
    resolution: {integrity: sha512-Lx9thtxAKrO2Pq6OO2Ua474opeziKr279P/TKZsMAhYyNDD3EnCffdbgeSYN5O7m2ByQsxtuP2CSDczNUIZ22g==}
    engines: {node: '>=12'}
    dependencies:
      d3-color: 3.1.0
      d3-interpolate: 3.0.1
    dev: false

  /d3-scale/2.2.2:
    resolution: {integrity: sha512-LbeEvGgIb8UMcAa0EATLNX0lelKWGYDQiPdHj+gLblGVhGLyNbaCn3EvrJf0A3Y/uOOU5aD6MTh5ZFCdEwGiCw==}
    dependencies:
      d3-array: 1.2.4
      d3-collection: 1.0.7
      d3-format: 1.4.5
      d3-interpolate: 1.4.0
      d3-time: 1.1.0
      d3-time-format: 2.3.0
    dev: false

  /d3-scale/4.0.2:
    resolution: {integrity: sha512-GZW464g1SH7ag3Y7hXjf8RoUuAFIqklOAq3MRl4OaWabTFJY9PN/E1YklhXLh+OQ3fM9yS2nOkCoS+WLZ6kvxQ==}
    engines: {node: '>=12'}
    dependencies:
      d3-array: 3.2.0
      d3-format: 3.1.0
      d3-interpolate: 3.0.1
      d3-time: 3.0.0
      d3-time-format: 4.1.0
    dev: false

  /d3-selection/1.4.2:
    resolution: {integrity: sha512-SJ0BqYihzOjDnnlfyeHT0e30k0K1+5sR3d5fNueCNeuhZTnGw4M4o8mqJchSwgKMXCNFo+e2VTChiSJ0vYtXkg==}
    dev: false

  /d3-selection/3.0.0:
    resolution: {integrity: sha512-fmTRWbNMmsmWq6xJV8D19U/gw/bwrHfNXxrIN+HfZgnzqTHp9jOmKMhsTUjXOJnZOdZY9Q28y4yebKzqDKlxlQ==}
    engines: {node: '>=12'}
    dev: false

  /d3-shape/1.3.7:
    resolution: {integrity: sha512-EUkvKjqPFUAZyOlhY5gzCxCeI0Aep04LwIRpsZ/mLFelJiUfnK56jo5JMDSE7yyP2kLSb6LtF+S5chMk7uqPqw==}
    dependencies:
      d3-path: 1.0.9
    dev: false

  /d3-shape/3.1.0:
    resolution: {integrity: sha512-tGDh1Muf8kWjEDT/LswZJ8WF85yDZLvVJpYU9Nq+8+yW1Z5enxrmXOhTArlkaElU+CTn0OTVNli+/i+HP45QEQ==}
    engines: {node: '>=12'}
    dependencies:
      d3-path: 3.0.1
    dev: false

  /d3-time-format/2.3.0:
    resolution: {integrity: sha512-guv6b2H37s2Uq/GefleCDtbe0XZAuy7Wa49VGkPVPMfLL9qObgBST3lEHJBMUp8S7NdLQAGIvr2KXk8Hc98iKQ==}
    dependencies:
      d3-time: 1.1.0
    dev: false

  /d3-time-format/4.1.0:
    resolution: {integrity: sha512-dJxPBlzC7NugB2PDLwo9Q8JiTR3M3e4/XANkreKSUxF8vvXKqm1Yfq4Q5dl8budlunRVlUUaDUgFt7eA8D6NLg==}
    engines: {node: '>=12'}
    dependencies:
      d3-time: 3.0.0
    dev: false

  /d3-time/1.1.0:
    resolution: {integrity: sha512-Xh0isrZ5rPYYdqhAVk8VLnMEidhz5aP7htAADH6MfzgmmicPkTo8LhkLxci61/lCB7n7UmE3bN0leRt+qvkLxA==}
    dev: false

  /d3-time/3.0.0:
    resolution: {integrity: sha512-zmV3lRnlaLI08y9IMRXSDshQb5Nj77smnfpnd2LrBa/2K281Jijactokeak14QacHs/kKq0AQ121nidNYlarbQ==}
    engines: {node: '>=12'}
    dependencies:
      d3-array: 3.2.0
    dev: false

  /d3-timer/1.0.10:
    resolution: {integrity: sha512-B1JDm0XDaQC+uvo4DT79H0XmBskgS3l6Ve+1SBCfxgmtIb1AVrPIoqd+nPSv+loMX8szQ0sVUhGngL7D5QPiXw==}
    dev: false

  /d3-timer/3.0.1:
    resolution: {integrity: sha512-ndfJ/JxxMd3nw31uyKoY2naivF+r29V+Lc0svZxe1JvvIRmi8hUsrMvdOwgS1o6uBHmiz91geQ0ylPP0aj1VUA==}
    engines: {node: '>=12'}
    dev: false

  /d3-transition/1.3.2:
    resolution: {integrity: sha512-sc0gRU4PFqZ47lPVHloMn9tlPcv8jxgOQg+0zjhfZXMQuvppjG6YuwdMBE0TuqCZjeJkLecku/l9R0JPcRhaDA==}
    dependencies:
      d3-color: 1.4.1
      d3-dispatch: 1.0.6
      d3-ease: 1.0.7
      d3-interpolate: 1.4.0
      d3-selection: 1.4.2
      d3-timer: 1.0.10
    dev: false

  /d3-transition/3.0.1_d3-selection@3.0.0:
    resolution: {integrity: sha512-ApKvfjsSR6tg06xrL434C0WydLr7JewBB3V+/39RMHsaXTOG0zmt/OAXeng5M5LBm0ojmxJrpomQVZ1aPvBL4w==}
    engines: {node: '>=12'}
    peerDependencies:
      d3-selection: 2 - 3
    dependencies:
      d3-color: 3.1.0
      d3-dispatch: 3.0.1
      d3-ease: 3.0.1
      d3-interpolate: 3.0.1
      d3-selection: 3.0.0
      d3-timer: 3.0.1
    dev: false

  /d3-voronoi/1.1.4:
    resolution: {integrity: sha512-dArJ32hchFsrQ8uMiTBLq256MpnZjeuBtdHpaDlYuQyjU0CVzCJl/BVW+SkszaAeH95D/8gxqAhgx0ouAWAfRg==}
    dev: false

  /d3-zoom/1.8.3:
    resolution: {integrity: sha512-VoLXTK4wvy1a0JpH2Il+F2CiOhVu7VRXWF5M/LroMIh3/zBAC3WAt7QoIvPibOavVo20hN6/37vwAsdBejLyKQ==}
    dependencies:
      d3-dispatch: 1.0.6
      d3-drag: 1.2.5
      d3-interpolate: 1.4.0
      d3-selection: 1.4.2
      d3-transition: 1.3.2
    dev: false

  /d3-zoom/3.0.0:
    resolution: {integrity: sha512-b8AmV3kfQaqWAuacbPuNbL6vahnOJflOhexLzMMNLga62+/nh0JzvJ0aO/5a5MVgUFGS7Hu1P9P03o3fJkDCyw==}
    engines: {node: '>=12'}
    dependencies:
      d3-dispatch: 3.0.1
      d3-drag: 3.0.0
      d3-interpolate: 3.0.1
      d3-selection: 3.0.0
      d3-transition: 3.0.1_d3-selection@3.0.0
    dev: false

  /d3/5.16.0:
    resolution: {integrity: sha512-4PL5hHaHwX4m7Zr1UapXW23apo6pexCgdetdJ5kTmADpG/7T9Gkxw0M0tf/pjoB63ezCCm0u5UaFYy2aMt0Mcw==}
    dependencies:
      d3-array: 1.2.4
      d3-axis: 1.0.12
      d3-brush: 1.1.6
      d3-chord: 1.0.6
      d3-collection: 1.0.7
      d3-color: 1.4.1
      d3-contour: 1.3.2
      d3-dispatch: 1.0.6
      d3-drag: 1.2.5
      d3-dsv: 1.2.0
      d3-ease: 1.0.7
      d3-fetch: 1.2.0
      d3-force: 1.2.1
      d3-format: 1.4.5
      d3-geo: 1.12.1
      d3-hierarchy: 1.1.9
      d3-interpolate: 1.4.0
      d3-path: 1.0.9
      d3-polygon: 1.0.6
      d3-quadtree: 1.0.7
      d3-random: 1.1.2
      d3-scale: 2.2.2
      d3-scale-chromatic: 1.5.0
      d3-selection: 1.4.2
      d3-shape: 1.3.7
      d3-time: 1.1.0
      d3-time-format: 2.3.0
      d3-timer: 1.0.10
      d3-transition: 1.3.2
      d3-voronoi: 1.1.4
      d3-zoom: 1.8.3
    dev: false

  /d3/7.6.1:
    resolution: {integrity: sha512-txMTdIHFbcpLx+8a0IFhZsbp+PfBBPt8yfbmukZTQFroKuFqIwqswF0qE5JXWefylaAVpSXFoKm3yP+jpNLFLw==}
    engines: {node: '>=12'}
    dependencies:
      d3-array: 3.2.0
      d3-axis: 3.0.0
      d3-brush: 3.0.0
      d3-chord: 3.0.1
      d3-color: 3.1.0
      d3-contour: 4.0.0
      d3-delaunay: 6.0.2
      d3-dispatch: 3.0.1
      d3-drag: 3.0.0
      d3-dsv: 3.0.1
      d3-ease: 3.0.1
      d3-fetch: 3.0.1
      d3-force: 3.0.0
      d3-format: 3.1.0
      d3-geo: 3.0.1
      d3-hierarchy: 3.1.2
      d3-interpolate: 3.0.1
      d3-path: 3.0.1
      d3-polygon: 3.0.1
      d3-quadtree: 3.0.1
      d3-random: 3.0.1
      d3-scale: 4.0.2
      d3-scale-chromatic: 3.0.0
      d3-selection: 3.0.0
      d3-shape: 3.1.0
      d3-time: 3.0.0
      d3-time-format: 4.1.0
      d3-timer: 3.0.1
      d3-transition: 3.0.1_d3-selection@3.0.0
      d3-zoom: 3.0.0
    dev: false

  /dagre-d3/0.6.4:
    resolution: {integrity: sha512-e/6jXeCP7/ptlAM48clmX4xTZc5Ek6T6kagS7Oz2HrYSdqcLZFLqpAfh7ldbZRFfxCZVyh61NEPR08UQRVxJzQ==}
    dependencies:
      d3: 5.16.0
      dagre: 0.8.5
      graphlib: 2.1.8
      lodash: 4.17.21
    dev: false

  /dagre/0.8.5:
    resolution: {integrity: sha512-/aTqmnRta7x7MCCpExk7HQL2O4owCT2h8NT//9I1OQ9vt29Pa0BzSAkR5lwFUcQ7491yVi/3CXU9jQ5o0Mn2Sw==}
    dependencies:
      graphlib: 2.1.8
      lodash: 4.17.21
    dev: false

  /dataloader/1.4.0:
    resolution: {integrity: sha512-68s5jYdlvasItOJnCuI2Q9s4q98g0pCyL3HrcKJu8KNugUl8ahgmZYg38ysLTgQjjXX3H8CJLkAvWrclWfcalw==}
    dev: true

  /dataloader/2.1.0:
    resolution: {integrity: sha512-qTcEYLen3r7ojZNgVUaRggOI+KM7jrKxXeSHhogh/TWxYMeONEMqY+hmkobiYQozsGIyg9OYVzO4ZIfoB4I0pQ==}
    dev: true

  /debug/2.6.9:
    resolution: {integrity: sha512-bC7ElrdJaJnPbAP+1EotYvqZsb3ecl5wi6Bfi6BJTUcNowp6cvspg0jXznRTKDjm/E7AdgFBVeAPVMNcKGsHMA==}
    peerDependencies:
      supports-color: '*'
    peerDependenciesMeta:
      supports-color:
        optional: true
    dependencies:
      ms: 2.0.0
    dev: true

  /debug/4.3.4:
    resolution: {integrity: sha512-PRWFHuSU3eDtQJPvnNY7Jcket1j0t5OuOsFzPPzsekD52Zl8qUfFIPEiswXqIvHWGVHOgX+7G/vCNNhehwxfkQ==}
    engines: {node: '>=6.0'}
    peerDependencies:
      supports-color: '*'
    peerDependenciesMeta:
      supports-color:
        optional: true
    dependencies:
      ms: 2.1.2

  /decamelize-keys/1.1.0:
    resolution: {integrity: sha512-ocLWuYzRPoS9bfiSdDd3cxvrzovVMZnRDVEzAs+hWIVXGDbHxWMECij2OBuyB/An0FFW/nLuq6Kv1i/YC5Qfzg==}
    engines: {node: '>=0.10.0'}
    dependencies:
      decamelize: 1.2.0
      map-obj: 1.0.1
    dev: true

  /decamelize/1.2.0:
    resolution: {integrity: sha512-z2S+W9X73hAUUki+N+9Za2lBlun89zigOyGrsax+KUQ6wKW4ZoWpEYBkGhQjwAjjDCkWxhY0VKEhk8wzY7F5cA==}
    engines: {node: '>=0.10.0'}
    dev: true

  /decode-named-character-reference/1.0.2:
    resolution: {integrity: sha512-O8x12RzrUF8xyVcY0KJowWsmaJxQbmy0/EtnNtHRpsOcT7dFk5W598coHqBVpmWo1oQQfsCqfCmkZN5DJrZVdg==}
    dependencies:
      character-entities: 2.0.2
    dev: false

  /dedent/0.7.0:
    resolution: {integrity: sha512-Q6fKUPqnAHAyhiUgFU7BUzLiv0kd8saH9al7tnu5Q/okj6dnupxyTgFIBjVzJATdfIAm9NAsvXNzjaKa+bxVyA==}
    dev: true

  /deepmerge/4.2.2:
    resolution: {integrity: sha512-FJ3UgI4gIl+PHZm53knsuSFpE+nESMr7M4v9QcgB7S63Kj/6WqMiFQJpBBYz1Pt+66bZpP3Q7Lye0Oo9MPKEdg==}
    engines: {node: '>=0.10.0'}

  /defaults/1.0.3:
    resolution: {integrity: sha512-s82itHOnYrN0Ib8r+z7laQz3sdE+4FP3d9Q7VLO7U+KRT+CR0GsWuyHxzdAY82I7cXv0G/twrqomTJLOssO5HA==}
    dependencies:
      clone: 1.0.4
    dev: true

  /define-properties/1.1.4:
    resolution: {integrity: sha512-uckOqKcfaVvtBdsVkdPv3XjveQJsNQqmhXgRi8uhvWWuPYZCNlzT8qAyblUgNoXdHdjMTzAqeGjAoli8f+bzPA==}
    engines: {node: '>= 0.4'}
    dependencies:
      has-property-descriptors: 1.0.0
      object-keys: 1.1.1
    dev: true

  /defined/1.0.0:
    resolution: {integrity: sha512-Y2caI5+ZwS5c3RiNDJ6u53VhQHv+hHKwhkI1iHvceKUHw9Df6EK2zRLfjejRgMuCuxK7PfSWIMwWecceVvThjQ==}
    dev: true

  /delaunator/5.0.0:
    resolution: {integrity: sha512-AyLvtyJdbv/U1GkiS6gUUzclRoAY4Gs75qkMygJJhU75LW4DNuSF2RMzpxs9jw9Oz1BobHjTdkG3zdP55VxAqw==}
    dependencies:
      robust-predicates: 3.0.1
    dev: false

  /delayed-stream/1.0.0:
    resolution: {integrity: sha512-ZySD7Nf91aLB0RxL4KGrKHBXl7Eds1DAmEdcoVawXnLD7SDhpNgtuII2aAkg7a7QS41jxPSZ17p4VdGnMHk3MQ==}
    engines: {node: '>=0.4.0'}
    dev: true

  /depd/2.0.0:
    resolution: {integrity: sha512-g7nH6P6dyDioJogAAGprGpCtVImJhpPk/roCzdb3fIh61/s/nPsfR6onyMwkCAR/OlC3yBC0lESvUoQEAssIrw==}
    engines: {node: '>= 0.8'}
    dev: true

  /dependency-graph/0.11.0:
    resolution: {integrity: sha512-JeMq7fEshyepOWDfcfHK06N3MhyPhz++vtqWhMT5O9A3K42rdsEDpfdVqjaqaAhsw6a+ZqeDvQVtD0hFHQWrzg==}
    engines: {node: '>= 0.6.0'}
    dev: true

  /dequal/2.0.3:
    resolution: {integrity: sha512-0je+qPKHEMohvfRTCEo3CrPG6cAzAYgmzKyxRiYSSDkS6eGJdyVJm7WaYA5ECaAD9wLB2T4EEeymA5aFVcYXCA==}
    engines: {node: '>=6'}
    dev: false

  /destroy/1.2.0:
    resolution: {integrity: sha512-2sJGJTaXIIaR1w4iJSNoN0hnMY7Gpc/n8D4qSCJw8QqFWXf7cuAgnEHxBpweaVcPevC2l3KpjYCx3NypQQgaJg==}
    engines: {node: '>= 0.8', npm: 1.2.8000 || >= 1.4.16}
    dev: true

  /detect-indent/5.0.0:
    resolution: {integrity: sha512-rlpvsxUtM0PQvy9iZe640/IWwWYyBsTApREbA1pHOpmOUIl9MkP/U4z7vTtg4Oaojvqhxt7sdufnT0EzGaR31g==}
    engines: {node: '>=4'}
    dev: true

  /detect-indent/6.1.0:
    resolution: {integrity: sha512-reYkTUJAZb9gUuZ2RvVCNhVHdg62RHnJ7WJl8ftMi4diZ6NWlciOzQN88pUhSELEwflJht4oQDv0F0BMlwaYtA==}
    engines: {node: '>=8'}
    dev: true

  /detect-newline/3.1.0:
    resolution: {integrity: sha512-TLz+x/vEXm/Y7P7wn1EJFNLxYpUD4TgMosxY6fAVJUnJMbupHBOncxyWUG9OpTaH9EBD7uFI5LfEgmMOc54DsA==}
    engines: {node: '>=8'}
    dev: true

  /detective/5.2.1:
    resolution: {integrity: sha512-v9XE1zRnz1wRtgurGu0Bs8uHKFSTdteYZNbIPFVhUZ39L/S79ppMpdmVOZAnoz1jfEFodc48n6MX483Xo3t1yw==}
    engines: {node: '>=0.8.0'}
    hasBin: true
    dependencies:
      acorn-node: 1.8.2
      defined: 1.0.0
      minimist: 1.2.6
    dev: true

  /didyoumean/1.2.2:
    resolution: {integrity: sha512-gxtyfqMg7GKyhQmb056K7M3xszy/myH8w+B4RT+QXBQsvAOdc3XymqDDPHx1BgPgsdAA5SIifona89YtRATDzw==}
    dev: true

  /diff-sequences/28.1.1:
    resolution: {integrity: sha512-FU0iFaH/E23a+a718l8Qa/19bF9p06kgE0KipMOMadwa3SjnaElKzPaUC0vnibs6/B/9ni97s61mcejk8W1fQw==}
    engines: {node: ^12.13.0 || ^14.15.0 || ^16.10.0 || >=17.0.0}
    dev: true

  /diff/4.0.2:
    resolution: {integrity: sha512-58lmxKSA4BNyLz+HHMUzlOEpg09FV+ev6ZMe3vJihgdxzgcwZ8VoEEPmALCZG9LmqfVoNMMKpttIYTVG6uDY7A==}
    engines: {node: '>=0.3.1'}
    dev: true

  /diff/5.1.0:
    resolution: {integrity: sha512-D+mk+qE8VC/PAUrlAU34N+VfXev0ghe5ywmpqrawphmVZc1bEfn56uo9qpyGp1p4xpzOHkSW4ztBd6L7Xx4ACw==}
    engines: {node: '>=0.3.1'}
    dev: false

  /dir-glob/3.0.1:
    resolution: {integrity: sha512-WkrWp9GR4KXfKGYzOLmTuGVi1UWFfws377n9cc55/tb6DuqyF6pcQ5AbiHEshaDpY9v6oaSr2XCDidGmMwdzIA==}
    engines: {node: '>=8'}
    dependencies:
      path-type: 4.0.0
    dev: true

  /dlv/1.1.3:
    resolution: {integrity: sha512-+HlytyjlPKnIG8XuRG8WvmBP8xs8P71y+SKKS6ZXWoEgLuePxtDoUEiH7WkdePWrQ5JBpE6aoVqfZfJUQkjXwA==}
    dev: true

  /dom-serializer/1.4.1:
    resolution: {integrity: sha512-VHwB3KfrcOOkelEG2ZOfxqLZdfkil8PtJi4P8N2MMXucZq2yLp75ClViUlOVwyoHEDjYU433Aq+5zWP61+RGag==}
    dependencies:
      domelementtype: 2.3.0
      domhandler: 4.3.1
      entities: 2.2.0
    dev: true

  /domelementtype/2.3.0:
    resolution: {integrity: sha512-OLETBj6w0OsagBwdXnPdN0cnMfF9opN69co+7ZrbfPGrdpPVNBUj02spi6B1N7wChLQiPn4CSH/zJvXw56gmHw==}
    dev: true

  /domhandler/4.3.1:
    resolution: {integrity: sha512-GrwoxYN+uWlzO8uhUXRl0P+kHE4GtVPfYzVLcUxPL7KNdHKj66vvlhiweIHqYYXWlw+T8iLMp42Lm67ghw4WMQ==}
    engines: {node: '>= 4'}
    dependencies:
      domelementtype: 2.3.0
    dev: true

  /dompurify/2.4.0:
    resolution: {integrity: sha512-Be9tbQMZds4a3C6xTmz68NlMfeONA//4dOavl/1rNw50E+/QO0KVpbcU0PcaW0nsQxurXls9ZocqFxk8R2mWEA==}
    dev: false

  /domutils/2.8.0:
    resolution: {integrity: sha512-w96Cjofp72M5IIhpjgobBimYEfoPjx1Vx0BSX9P30WBdZW2WIKU0T1Bd0kz2eNZ9ikjKgHbEyKx8BB6H1L3h3A==}
    dependencies:
      dom-serializer: 1.4.1
      domelementtype: 2.3.0
      domhandler: 4.3.1
    dev: true

  /dot-case/3.0.4:
    resolution: {integrity: sha512-Kv5nKlh6yRrdrGvxeJ2e5y2eRUpkUosIW4A2AS38zwSz27zu7ufDwQPi5Jhs3XAlGNetl3bmnGhQsMtkKJnj3w==}
    dependencies:
      no-case: 3.0.4
      tslib: 2.4.0
    dev: true

  /dotenv/8.6.0:
    resolution: {integrity: sha512-IrPdXQsk2BbzvCBGBOTmmSH5SodmqZNt4ERAZDmW4CT+tL8VtvinqywuANaFu4bOMWki16nqf0e4oC0QIaDr/g==}
    engines: {node: '>=10'}
    dev: true

  /duplexer/0.1.2:
    resolution: {integrity: sha512-jtD6YG370ZCIi/9GTaJKQxWTZD045+4R4hTk/x1UyoqadyJ9x9CgSi1RlVDQF8U2sxLLSnFkCaMihqljHIWgMg==}
    dev: false

  /ee-first/1.1.1:
    resolution: {integrity: sha1-WQxhFWsK4vTwJVcyoViyZrxWsh0=}
    dev: true

  /electron-to-chromium/1.4.270:
    resolution: {integrity: sha512-KNhIzgLiJmDDC444dj9vEOpZEgsV96ult9Iff98Vanumn+ShJHd5se8aX6KeVxdc0YQeqdrezBZv89rleDbvSg==}
    dev: true

  /emittery/0.10.2:
    resolution: {integrity: sha512-aITqOwnLanpHLNXZJENbOgjUBeHocD+xsSJmNrjovKBW5HbSpW3d1pEls7GFQPUWXiwG9+0P4GtHfEqC/4M0Iw==}
    engines: {node: '>=12'}
    dev: true

  /emoji-regex/8.0.0:
    resolution: {integrity: sha512-MSjYzcWNOA0ewAHpz0MxpYFvwg6yjy1NG3xteoqz644VCo/RPgnr1/GGt+ic3iJTzQ8Eu3TdM14SawnVUmGE6A==}
    dev: true

  /emojis-list/2.1.0:
    resolution: {integrity: sha512-knHEZMgs8BB+MInokmNTg/OyPlAddghe1YBgNwJBc5zsJi/uyIcXoSDsL/W9ymOsBoBGdPIHXYJ9+qKFwRwDng==}
    engines: {node: '>= 0.10'}
    dev: false

  /encodeurl/1.0.2:
    resolution: {integrity: sha512-TPJXq8JqFaVYm2CWmPvnP2Iyo4ZSM7/QKcSmuMLDObfpH5fi7RUGmd/rTDf+rut/saiDiQEeVTNgAmJEdAOx0w==}
    engines: {node: '>= 0.8'}
    dev: true

  /end-of-stream/1.4.4:
    resolution: {integrity: sha512-+uw1inIHVPQoaVuHzRyXd21icM+cnt4CzD5rW+NC1wjOUSTOs+Te7FOv7AhN7vS9x/oIyhLP5PR1H+phQAHu5Q==}
    dependencies:
      once: 1.4.0
    dev: true

  /enquirer/2.3.6:
    resolution: {integrity: sha512-yjNnPr315/FjS4zIsUxYguYUPP2e1NK4d7E7ZOLiyYCcbFBiTMyID+2wvm2w6+pZ/odMA7cRkjhsPbltwBOrLg==}
    engines: {node: '>=8.6'}
    dependencies:
      ansi-colors: 4.1.3
    dev: true

  /entities/2.2.0:
    resolution: {integrity: sha512-p92if5Nz619I0w+akJrLZH0MX0Pb5DX39XOwQTtXSdQQOaYH03S1uIQp4mhOZtAXrxq4ViO67YTiLBo2638o9A==}
    dev: true

  /error-ex/1.3.2:
    resolution: {integrity: sha512-7dFHNmqeFSEt2ZBsCriorKnn3Z2pj+fd9kmI6QoWw4//DL+icEBfc0U7qJCisqrTsKTjw4fNFy2pW9OqStD84g==}
    dependencies:
      is-arrayish: 0.2.1
    dev: true

  /es-abstract/1.20.3:
    resolution: {integrity: sha512-AyrnaKVpMzljIdwjzrj+LxGmj8ik2LckwXacHqrJJ/jxz6dDDBcZ7I7nlHM0FvEW8MfbWJwOd+yT2XzYW49Frw==}
    engines: {node: '>= 0.4'}
    dependencies:
      call-bind: 1.0.2
      es-to-primitive: 1.2.1
      function-bind: 1.1.1
      function.prototype.name: 1.1.5
      get-intrinsic: 1.1.3
      get-symbol-description: 1.0.0
      has: 1.0.3
      has-property-descriptors: 1.0.0
      has-symbols: 1.0.3
      internal-slot: 1.0.3
      is-callable: 1.2.7
      is-negative-zero: 2.0.2
      is-regex: 1.1.4
      is-shared-array-buffer: 1.0.2
      is-string: 1.0.7
      is-weakref: 1.0.2
      object-inspect: 1.12.2
      object-keys: 1.1.1
      object.assign: 4.1.4
      regexp.prototype.flags: 1.4.3
      safe-regex-test: 1.0.0
      string.prototype.trimend: 1.0.5
      string.prototype.trimstart: 1.0.5
      unbox-primitive: 1.0.2
    dev: true

  /es-shim-unscopables/1.0.0:
    resolution: {integrity: sha512-Jm6GPcCdC30eMLbZ2x8z2WuRwAws3zTBBKuusffYVUrNj/GVSUAZ+xKMaUpfNDR5IbyNA5LJbaecoUVbmUcB1w==}
    dependencies:
      has: 1.0.3
    dev: true

  /es-to-primitive/1.2.1:
    resolution: {integrity: sha512-QCOllgZJtaUo9miYBcLChTUaHNjJF3PYs1VidD7AwiEj1kYxKeQTctLAezAOH5ZKRH0g2IgPn6KwB4IT8iRpvA==}
    engines: {node: '>= 0.4'}
    dependencies:
      is-callable: 1.2.7
      is-date-object: 1.0.5
      is-symbol: 1.0.4
    dev: true

  /esbuild-android-64/0.14.54:
    resolution: {integrity: sha512-Tz2++Aqqz0rJ7kYBfz+iqyE3QMycD4vk7LBRyWaAVFgFtQ/O8EJOnVmTOiDWYZ/uYzB4kvP+bqejYdVKzE5lAQ==}
    engines: {node: '>=12'}
    cpu: [x64]
    os: [android]
    requiresBuild: true
    dev: true
    optional: true

  /esbuild-android-arm64/0.14.54:
    resolution: {integrity: sha512-F9E+/QDi9sSkLaClO8SOV6etqPd+5DgJje1F9lOWoNncDdOBL2YF59IhsWATSt0TLZbYCf3pNlTHvVV5VfHdvg==}
    engines: {node: '>=12'}
    cpu: [arm64]
    os: [android]
    requiresBuild: true
    dev: true
    optional: true

  /esbuild-darwin-64/0.14.54:
    resolution: {integrity: sha512-jtdKWV3nBviOd5v4hOpkVmpxsBy90CGzebpbO9beiqUYVMBtSc0AL9zGftFuBon7PNDcdvNCEuQqw2x0wP9yug==}
    engines: {node: '>=12'}
    cpu: [x64]
    os: [darwin]
    requiresBuild: true
    dev: true
    optional: true

  /esbuild-darwin-arm64/0.14.54:
    resolution: {integrity: sha512-OPafJHD2oUPyvJMrsCvDGkRrVCar5aVyHfWGQzY1dWnzErjrDuSETxwA2HSsyg2jORLY8yBfzc1MIpUkXlctmw==}
    engines: {node: '>=12'}
    cpu: [arm64]
    os: [darwin]
    requiresBuild: true
    dev: true
    optional: true

  /esbuild-freebsd-64/0.14.54:
    resolution: {integrity: sha512-OKwd4gmwHqOTp4mOGZKe/XUlbDJ4Q9TjX0hMPIDBUWWu/kwhBAudJdBoxnjNf9ocIB6GN6CPowYpR/hRCbSYAg==}
    engines: {node: '>=12'}
    cpu: [x64]
    os: [freebsd]
    requiresBuild: true
    dev: true
    optional: true

  /esbuild-freebsd-arm64/0.14.54:
    resolution: {integrity: sha512-sFwueGr7OvIFiQT6WeG0jRLjkjdqWWSrfbVwZp8iMP+8UHEHRBvlaxL6IuKNDwAozNUmbb8nIMXa7oAOARGs1Q==}
    engines: {node: '>=12'}
    cpu: [arm64]
    os: [freebsd]
    requiresBuild: true
    dev: true
    optional: true

  /esbuild-linux-32/0.14.54:
    resolution: {integrity: sha512-1ZuY+JDI//WmklKlBgJnglpUL1owm2OX+8E1syCD6UAxcMM/XoWd76OHSjl/0MR0LisSAXDqgjT3uJqT67O3qw==}
    engines: {node: '>=12'}
    cpu: [ia32]
    os: [linux]
    requiresBuild: true
    dev: true
    optional: true

  /esbuild-linux-64/0.14.54:
    resolution: {integrity: sha512-EgjAgH5HwTbtNsTqQOXWApBaPVdDn7XcK+/PtJwZLT1UmpLoznPd8c5CxqsH2dQK3j05YsB3L17T8vE7cp4cCg==}
    engines: {node: '>=12'}
    cpu: [x64]
    os: [linux]
    requiresBuild: true
    dev: true
    optional: true

  /esbuild-linux-arm/0.14.54:
    resolution: {integrity: sha512-qqz/SjemQhVMTnvcLGoLOdFpCYbz4v4fUo+TfsWG+1aOu70/80RV6bgNpR2JCrppV2moUQkww+6bWxXRL9YMGw==}
    engines: {node: '>=12'}
    cpu: [arm]
    os: [linux]
    requiresBuild: true
    dev: true
    optional: true

  /esbuild-linux-arm64/0.14.54:
    resolution: {integrity: sha512-WL71L+0Rwv+Gv/HTmxTEmpv0UgmxYa5ftZILVi2QmZBgX3q7+tDeOQNqGtdXSdsL8TQi1vIaVFHUPDe0O0kdig==}
    engines: {node: '>=12'}
    cpu: [arm64]
    os: [linux]
    requiresBuild: true
    dev: true
    optional: true

  /esbuild-linux-mips64le/0.14.54:
    resolution: {integrity: sha512-qTHGQB8D1etd0u1+sB6p0ikLKRVuCWhYQhAHRPkO+OF3I/iSlTKNNS0Lh2Oc0g0UFGguaFZZiPJdJey3AGpAlw==}
    engines: {node: '>=12'}
    cpu: [mips64el]
    os: [linux]
    requiresBuild: true
    dev: true
    optional: true

  /esbuild-linux-ppc64le/0.14.54:
    resolution: {integrity: sha512-j3OMlzHiqwZBDPRCDFKcx595XVfOfOnv68Ax3U4UKZ3MTYQB5Yz3X1mn5GnodEVYzhtZgxEBidLWeIs8FDSfrQ==}
    engines: {node: '>=12'}
    cpu: [ppc64]
    os: [linux]
    requiresBuild: true
    dev: true
    optional: true

  /esbuild-linux-riscv64/0.14.54:
    resolution: {integrity: sha512-y7Vt7Wl9dkOGZjxQZnDAqqn+XOqFD7IMWiewY5SPlNlzMX39ocPQlOaoxvT4FllA5viyV26/QzHtvTjVNOxHZg==}
    engines: {node: '>=12'}
    cpu: [riscv64]
    os: [linux]
    requiresBuild: true
    dev: true
    optional: true

  /esbuild-linux-s390x/0.14.54:
    resolution: {integrity: sha512-zaHpW9dziAsi7lRcyV4r8dhfG1qBidQWUXweUjnw+lliChJqQr+6XD71K41oEIC3Mx1KStovEmlzm+MkGZHnHA==}
    engines: {node: '>=12'}
    cpu: [s390x]
    os: [linux]
    requiresBuild: true
    dev: true
    optional: true

  /esbuild-netbsd-64/0.14.54:
    resolution: {integrity: sha512-PR01lmIMnfJTgeU9VJTDY9ZerDWVFIUzAtJuDHwwceppW7cQWjBBqP48NdeRtoP04/AtO9a7w3viI+PIDr6d+w==}
    engines: {node: '>=12'}
    cpu: [x64]
    os: [netbsd]
    requiresBuild: true
    dev: true
    optional: true

  /esbuild-openbsd-64/0.14.54:
    resolution: {integrity: sha512-Qyk7ikT2o7Wu76UsvvDS5q0amJvmRzDyVlL0qf5VLsLchjCa1+IAvd8kTBgUxD7VBUUVgItLkk609ZHUc1oCaw==}
    engines: {node: '>=12'}
    cpu: [x64]
    os: [openbsd]
    requiresBuild: true
    dev: true
    optional: true

  /esbuild-sunos-64/0.14.54:
    resolution: {integrity: sha512-28GZ24KmMSeKi5ueWzMcco6EBHStL3B6ubM7M51RmPwXQGLe0teBGJocmWhgwccA1GeFXqxzILIxXpHbl9Q/Kw==}
    engines: {node: '>=12'}
    cpu: [x64]
    os: [sunos]
    requiresBuild: true
    dev: true
    optional: true

  /esbuild-windows-32/0.14.54:
    resolution: {integrity: sha512-T+rdZW19ql9MjS7pixmZYVObd9G7kcaZo+sETqNH4RCkuuYSuv9AGHUVnPoP9hhuE1WM1ZimHz1CIBHBboLU7w==}
    engines: {node: '>=12'}
    cpu: [ia32]
    os: [win32]
    requiresBuild: true
    dev: true
    optional: true

  /esbuild-windows-64/0.14.54:
    resolution: {integrity: sha512-AoHTRBUuYwXtZhjXZbA1pGfTo8cJo3vZIcWGLiUcTNgHpJJMC1rVA44ZereBHMJtotyN71S8Qw0npiCIkW96cQ==}
    engines: {node: '>=12'}
    cpu: [x64]
    os: [win32]
    requiresBuild: true
    dev: true
    optional: true

  /esbuild-windows-arm64/0.14.54:
    resolution: {integrity: sha512-M0kuUvXhot1zOISQGXwWn6YtS+Y/1RT9WrVIOywZnJHo3jCDyewAc79aKNQWFCQm+xNHVTq9h8dZKvygoXQQRg==}
    engines: {node: '>=12'}
    cpu: [arm64]
    os: [win32]
    requiresBuild: true
    dev: true
    optional: true

  /esbuild/0.14.54:
    resolution: {integrity: sha512-Cy9llcy8DvET5uznocPyqL3BFRrFXSVqbgpMJ9Wz8oVjZlh/zUSNbPRbov0VX7VxN2JH1Oa0uNxZ7eLRb62pJA==}
    engines: {node: '>=12'}
    hasBin: true
    requiresBuild: true
    optionalDependencies:
      '@esbuild/linux-loong64': 0.14.54
      esbuild-android-64: 0.14.54
      esbuild-android-arm64: 0.14.54
      esbuild-darwin-64: 0.14.54
      esbuild-darwin-arm64: 0.14.54
      esbuild-freebsd-64: 0.14.54
      esbuild-freebsd-arm64: 0.14.54
      esbuild-linux-32: 0.14.54
      esbuild-linux-64: 0.14.54
      esbuild-linux-arm: 0.14.54
      esbuild-linux-arm64: 0.14.54
      esbuild-linux-mips64le: 0.14.54
      esbuild-linux-ppc64le: 0.14.54
      esbuild-linux-riscv64: 0.14.54
      esbuild-linux-s390x: 0.14.54
      esbuild-netbsd-64: 0.14.54
      esbuild-openbsd-64: 0.14.54
      esbuild-sunos-64: 0.14.54
      esbuild-windows-32: 0.14.54
      esbuild-windows-64: 0.14.54
      esbuild-windows-arm64: 0.14.54
    dev: true

  /escalade/3.1.1:
    resolution: {integrity: sha512-k0er2gUkLf8O0zKJiAhmkTnJlTvINGv7ygDNPbeIsX/TJjGJZHuh9B2UxbsaEkmlEo9MfhrSzmhIlhRlI2GXnw==}
    engines: {node: '>=6'}
    dev: true

  /escape-html/1.0.3:
    resolution: {integrity: sha512-NiSupZ4OeuGwr68lGIeym/ksIZMJodUGOSCZ/FSnTxcrekbvqrgdUxlJOMpijaKZVjAJrWrGs/6Jy8OMuyj9ow==}
    dev: true

  /escape-string-regexp/1.0.5:
    resolution: {integrity: sha512-vbRorB5FUQWvla16U8R/qgaFIya2qGzwDrNmCZuYKrbdSUMG6I1ZCGQRefkRVhuOkIGVne7BQ35DSfo1qvJqFg==}
    engines: {node: '>=0.8.0'}

  /escape-string-regexp/2.0.0:
    resolution: {integrity: sha512-UpzcLCXolUWcNu5HtVMHYdXJjArjsF9C0aNnquZYY4uW/Vu0miy5YoWvbV345HauVvcAUnpRuhMMcqTcGOY2+w==}
    engines: {node: '>=8'}
    dev: true

  /escape-string-regexp/5.0.0:
    resolution: {integrity: sha512-/veY75JbMK4j1yjvuUxuVsiS/hr/4iHs9FTT6cgTexxdE0Ly/glccBAkloH/DofkjRbZU3bnoj38mOmhkZ0lHw==}
    engines: {node: '>=12'}
    dev: false

  /esprima/4.0.1:
    resolution: {integrity: sha512-eGuFFw7Upda+g4p+QHvnW0RyTX/SVeJBDM/gCtMARO0cLuT2HcEKnTPvhjV6aGeqrCB/sbNop0Kszm0jsaWU4A==}
    engines: {node: '>=4'}
    hasBin: true

  /estree-util-attach-comments/2.1.0:
    resolution: {integrity: sha512-rJz6I4L0GaXYtHpoMScgDIwM0/Vwbu5shbMeER596rB2D1EWF6+Gj0e0UKzJPZrpoOc87+Q2kgVFHfjAymIqmw==}
    dependencies:
      '@types/estree': 1.0.0
    dev: false

  /estree-util-build-jsx/2.2.0:
    resolution: {integrity: sha512-apsfRxF9uLrqosApvHVtYZjISPvTJ+lBiIydpC+9wE6cF6ssbhnjyQLqaIjgzGxvC2Hbmec1M7g91PoBayYoQQ==}
    dependencies:
      '@types/estree-jsx': 1.0.0
      estree-util-is-identifier-name: 2.0.1
      estree-walker: 3.0.1
    dev: false

  /estree-util-is-identifier-name/1.1.0:
    resolution: {integrity: sha512-OVJZ3fGGt9By77Ix9NhaRbzfbDV/2rx9EP7YIDJTmsZSEc5kYn2vWcNccYyahJL2uAQZK2a5Or2i0wtIKTPoRQ==}
    dev: false

  /estree-util-is-identifier-name/2.0.1:
    resolution: {integrity: sha512-rxZj1GkQhY4x1j/CSnybK9cGuMFQYFPLq0iNyopqf14aOVLFtMv7Esika+ObJWPWiOHuMOAHz3YkWoLYYRnzWQ==}
    dev: false

  /estree-util-to-js/1.1.0:
    resolution: {integrity: sha512-490lbfCcpLk+ofK6HCgqDfYs4KAfq6QVvDw3+Bm1YoKRgiOjKiKYGAVQE1uwh7zVxBgWhqp4FDtp5SqunpUk1A==}
    dependencies:
      '@types/estree-jsx': 1.0.0
      astring: 1.8.3
      source-map: 0.7.3
    dev: false

  /estree-util-value-to-estree/1.3.0:
    resolution: {integrity: sha512-Y+ughcF9jSUJvncXwqRageavjrNPAI+1M/L3BI3PyLp1nmgYTGUXU6t5z1Y7OWuThoDdhPME07bQU+d5LxdJqw==}
    engines: {node: '>=12.0.0'}
    dependencies:
      is-plain-obj: 3.0.0
    dev: false

  /estree-util-visit/1.2.0:
    resolution: {integrity: sha512-wdsoqhWueuJKsh5hqLw3j8lwFqNStm92VcwtAOAny8g/KS/l5Y8RISjR4k5W6skCj3Nirag/WUCMS0Nfy3sgsg==}
    dependencies:
      '@types/estree-jsx': 1.0.0
      '@types/unist': 2.0.6
    dev: false

  /estree-walker/1.0.1:
    resolution: {integrity: sha512-1fMXF3YP4pZZVozF8j/ZLfvnR8NSIljt56UhbZ5PeeDmmGHpgpdwQt7ITlGvYaQukCvuBRMLEiKiYC+oeIg4cg==}
    dev: true

  /estree-walker/2.0.2:
    resolution: {integrity: sha512-Rfkk/Mp/DL7JVje3u18FxFujQlTNR2q6QfMSMB7AvCBx91NGj/ba3kCfza0f6dVDbw7YlRf/nDrn7pQrCCyQ/w==}
    dev: true

  /estree-walker/3.0.1:
    resolution: {integrity: sha512-woY0RUD87WzMBUiZLx8NsYr23N5BKsOMZHhu2hoNRVh6NXGfoiT1KOL8G3UHlJAnEDGmfa5ubNA/AacfG+Kb0g==}
    dev: false

  /etag/1.8.1:
    resolution: {integrity: sha512-aIL5Fx7mawVa300al2BnEE4iNvo1qETxLrPI/o05L7z6go7fCw1J6EQmbK4FmJ2AS7kgVF/KEZWufBfdClMcPg==}
    engines: {node: '>= 0.6'}
    dev: true

  /execa/0.8.0:
    resolution: {integrity: sha512-zDWS+Rb1E8BlqqhALSt9kUhss8Qq4nN3iof3gsOdyINksElaPyNBtKUMTR62qhvgVWR0CqCX7sdnKe4MnUbFEA==}
    engines: {node: '>=4'}
    dependencies:
      cross-spawn: 5.1.0
      get-stream: 3.0.0
      is-stream: 1.1.0
      npm-run-path: 2.0.2
      p-finally: 1.0.0
      signal-exit: 3.0.7
      strip-eof: 1.0.0
    dev: false

  /execa/4.1.0:
    resolution: {integrity: sha512-j5W0//W7f8UxAn8hXVnwG8tLwdiUy4FJLcSupCg6maBYZDpyBvTApK7KyuI4bKj8KOh1r2YH+6ucuYtJv1bTZA==}
    engines: {node: '>=10'}
    dependencies:
      cross-spawn: 7.0.3
      get-stream: 5.2.0
      human-signals: 1.1.1
      is-stream: 2.0.1
      merge-stream: 2.0.0
      npm-run-path: 4.0.1
      onetime: 5.1.2
      signal-exit: 3.0.7
      strip-final-newline: 2.0.0
    dev: true

  /execa/5.1.1:
    resolution: {integrity: sha512-8uSpZZocAZRBAPIEINJj3Lo9HyGitllczc27Eh5YYojjMFMn8yHMDMaUHE2Jqfq05D/wucwI4JGURyXt1vchyg==}
    engines: {node: '>=10'}
    dependencies:
      cross-spawn: 7.0.3
      get-stream: 6.0.1
      human-signals: 2.1.0
      is-stream: 2.0.1
      merge-stream: 2.0.0
      npm-run-path: 4.0.1
      onetime: 5.1.2
      signal-exit: 3.0.7
      strip-final-newline: 2.0.0
    dev: true

  /exit/0.1.2:
    resolution: {integrity: sha512-Zk/eNKV2zbjpKzrsQ+n1G6poVbErQxJ0LBOJXaKZ1EViLzH+hrLu9cdXI4zw9dBQJslwBEpbQ2P1oS7nDxs6jQ==}
    engines: {node: '>= 0.8.0'}
    dev: true

  /expect/28.1.3:
    resolution: {integrity: sha512-eEh0xn8HlsuOBxFgIss+2mX85VAS4Qy3OSkjV7rlBWljtA4oWH37glVGyOZSZvErDT/yBywZdPGwCXuTvSG85g==}
    engines: {node: ^12.13.0 || ^14.15.0 || ^16.10.0 || >=17.0.0}
    dependencies:
      '@jest/expect-utils': 28.1.3
      jest-get-type: 28.0.2
      jest-matcher-utils: 28.1.3
      jest-message-util: 28.1.3
      jest-util: 28.1.3
    dev: true

  /express/4.18.1:
    resolution: {integrity: sha512-zZBcOX9TfehHQhtupq57OF8lFZ3UZi08Y97dwFCkD8p9d/d2Y3M+ykKcwaMDEL+4qyUolgBDX6AblpR3fL212Q==}
    engines: {node: '>= 0.10.0'}
    dependencies:
      accepts: 1.3.8
      array-flatten: 1.1.1
      body-parser: 1.20.0
      content-disposition: 0.5.4
      content-type: 1.0.4
      cookie: 0.5.0
      cookie-signature: 1.0.6
      debug: 2.6.9
      depd: 2.0.0
      encodeurl: 1.0.2
      escape-html: 1.0.3
      etag: 1.8.1
      finalhandler: 1.2.0
      fresh: 0.5.2
      http-errors: 2.0.0
      merge-descriptors: 1.0.1
      methods: 1.1.2
      on-finished: 2.4.1
      parseurl: 1.3.3
      path-to-regexp: 0.1.7
      proxy-addr: 2.0.7
      qs: 6.10.3
      range-parser: 1.2.1
      safe-buffer: 5.2.1
      send: 0.18.0
      serve-static: 1.15.0
      setprototypeof: 1.2.0
      statuses: 2.0.1
      type-is: 1.6.18
      utils-merge: 1.0.1
      vary: 1.1.2
    transitivePeerDependencies:
      - supports-color
    dev: true

  /extend-shallow/2.0.1:
    resolution: {integrity: sha512-zCnTtlxNoAiDc3gqY2aYAWFx7XWWiasuF2K8Me5WbN8otHKTUKBwjPtNpRs/rbUZm7KxWAaNj7P1a/p52GbVug==}
    engines: {node: '>=0.10.0'}
    dependencies:
      is-extendable: 0.1.1

  /extend/3.0.2:
    resolution: {integrity: sha512-fjquC59cD7CyW6urNXK0FBufkZcoiGG80wTuPujX590cB5Ttln20E2UB4S/WARVqhXffZl2LNgS+gQdPIIim/g==}
    dev: false

  /extendable-error/0.1.7:
    resolution: {integrity: sha512-UOiS2in6/Q0FK0R0q6UY9vYpQ21mr/Qn1KOnte7vsACuNJf514WvCCUHSRCPcgjPT2bAhNIJdlE6bVap1GKmeg==}
    dev: true

  /external-editor/3.1.0:
    resolution: {integrity: sha512-hMQ4CX1p1izmuLYyZqLMO/qGNw10wSv9QDCPfzXfyFrOaCSSoRfqE1Kf1s5an66J5JZC62NewG+mK49jOCtQew==}
    engines: {node: '>=4'}
    dependencies:
      chardet: 0.7.0
      iconv-lite: 0.4.24
      tmp: 0.0.33
    dev: true

  /fast-deep-equal/3.1.3:
    resolution: {integrity: sha512-f3qQ9oQy9j2AhBe/H9VC91wLmKBCCU/gDOnKNAYG5hswO7BLKj09Hc5HYNz9cGI++xlpDCIgDaitVs03ATR84Q==}
    dev: false

  /fast-glob/3.2.12:
    resolution: {integrity: sha512-DVj4CQIYYow0BlaelwK1pHl5n5cRSJfM60UA0zK891sVInoPri2Ekj7+e1CT3/3qxXenpI+nBBmQAcJPJgaj4w==}
    engines: {node: '>=8.6.0'}
    dependencies:
      '@nodelib/fs.stat': 2.0.5
      '@nodelib/fs.walk': 1.2.8
      glob-parent: 5.1.2
      merge2: 1.4.1
      micromatch: 4.0.5
    dev: true

  /fast-json-stable-stringify/2.1.0:
    resolution: {integrity: sha512-lhd/wF+Lk98HZoTCtlVraHtfh5XYijIjalXck7saUtuanSDyLMxnHhSXEDJqHxD7msR8D0uCmqlkwjCV8xvwHw==}

  /fast-url-parser/1.1.3:
    resolution: {integrity: sha512-5jOCVXADYNuRkKFzNJ0dCCewsZiYo0dz8QNYljkOpFC6r2U4OBmKtvm/Tsuh4w1YYdDqDb31a8TVhBJ2OJKdqQ==}
    dependencies:
      punycode: 1.4.1
    dev: true

  /fastq/1.13.0:
    resolution: {integrity: sha512-YpkpUnK8od0o1hmeSc7UUs/eB/vIPWJYjKck2QKIzAf71Vm1AAQ3EbuZB3g2JIy+pg+ERD0vqI79KyZiB2e2Nw==}
    dependencies:
      reusify: 1.0.4
    dev: true

  /fb-watchman/2.0.2:
    resolution: {integrity: sha512-p5161BqbuCaSnB8jIbzQHOlpgsPmK5rJVDfDKO91Axs5NC1uu3HRQm6wt9cd9/+GtQQIO53JdGXXoyDpTAsgYA==}
    dependencies:
      bser: 2.1.1
    dev: true

  /file-loader/4.3.0:
    resolution: {integrity: sha512-aKrYPYjF1yG3oX0kWRrqrSMfgftm7oJW5M+m4owoldH5C51C0RkIwB++JbRvEW3IU6/ZG5n8UvEcdgwOt2UOWA==}
    engines: {node: '>= 8.9.0'}
    peerDependencies:
      webpack: ^4.0.0
    dependencies:
      loader-utils: 1.2.3
      schema-utils: 2.7.1
    dev: false

  /fill-range/7.0.1:
    resolution: {integrity: sha512-qOo9F+dMUmC2Lcb4BbVvnKJxTPjCm+RRpe4gDuGrzkL7mEVl/djYSu2OdQ2Pa302N4oqkSg9ir6jaLWJ2USVpQ==}
    engines: {node: '>=8'}
    dependencies:
      to-regex-range: 5.0.1
    dev: true

  /finalhandler/1.2.0:
    resolution: {integrity: sha512-5uXcUVftlQMFnWC9qu/svkWv3GTd2PfUhK/3PLkYNAe7FbqJMt3515HaxE6eRL74GdsriiwujiawdaB1BpEISg==}
    engines: {node: '>= 0.8'}
    dependencies:
      debug: 2.6.9
      encodeurl: 1.0.2
      escape-html: 1.0.3
      on-finished: 2.4.1
      parseurl: 1.3.3
      statuses: 2.0.1
      unpipe: 1.0.0
    transitivePeerDependencies:
      - supports-color
    dev: true

  /find-cache-dir/3.3.2:
    resolution: {integrity: sha512-wXZV5emFEjrridIgED11OoUKLxiYjAcqot/NJdAkOhlJ+vGzwhOAfcG5OX1jP+S0PcjEn8bdMJv+g2jwQ3Onig==}
    engines: {node: '>=8'}
    dependencies:
      commondir: 1.0.1
      make-dir: 3.1.0
      pkg-dir: 4.2.0
    dev: true

  /find-up/4.1.0:
    resolution: {integrity: sha512-PpOwAdQ/YlXQ2vj8a3h8IipDuYRi3wceVQQGYWxNINccq40Anw7BlsEXCMbt1Zt+OLA6Fq9suIpIWD0OsnISlw==}
    engines: {node: '>=8'}
    dependencies:
      locate-path: 5.0.0
      path-exists: 4.0.0
    dev: true

  /find-up/5.0.0:
    resolution: {integrity: sha512-78/PXT1wlLLDgTzDs7sjq9hzz0vXD+zn+7wypEe4fXQxCmdmqfGsEPQxmiCSQI3ajFV91bVSsvNtrJRiW6nGng==}
    engines: {node: '>=10'}
    dependencies:
      locate-path: 6.0.0
      path-exists: 4.0.0
    dev: true

  /find-yarn-workspace-root2/1.2.16:
    resolution: {integrity: sha512-hr6hb1w8ePMpPVUK39S4RlwJzi+xPLuVuG8XlwXU3KD5Yn3qgBWVfy3AzNlDhWvE1EORCE65/Qm26rFQt3VLVA==}
    dependencies:
      micromatch: 4.0.5
      pkg-dir: 4.2.0
    dev: true

  /flexsearch/0.7.31:
    resolution: {integrity: sha512-XGozTsMPYkm+6b5QL3Z9wQcJjNYxp0CYn3U1gO7dwD6PAqU1SVWZxI9CCg3z+ml3YfqdPnrBehaBrnH2AGKbNA==}
    dev: false

  /focus-trap-react/10.0.0_biqbaboplfbrettd7655fr4n2y:
    resolution: {integrity: sha512-I0tReLdpmCwWuVb6YAmOD+S9KHj0GrlIWmnVJf61j2NHxiIg7DbrsabPmtPC+1yzGJrsy+/iTZiqXtStjlBQcA==}
    peerDependencies:
      prop-types: ^15.8.1
      react: '>=16.3.0'
      react-dom: '>=16.3.0'
    dependencies:
      focus-trap: 7.0.0
      react: 18.2.0
      react-dom: 18.2.0_react@18.2.0
      tabbable: 6.0.0
    dev: false

  /focus-trap/7.0.0:
    resolution: {integrity: sha512-uT4Bl8TwU+5vVAx/DHil/1eVS54k9unqhK/vGy2KSh7esPmqgC0koAB9J2sJ+vtj8+vmiFyGk2unLkhNLQaxoA==}
    dependencies:
      tabbable: 6.0.0
    dev: false

  /focus-visible/5.2.0:
    resolution: {integrity: sha512-Rwix9pBtC1Nuy5wysTmKy+UjbDJpIfg8eHjw0rjZ1mX4GNLz1Bmd16uDpI3Gk1i70Fgcs8Csg2lPm8HULFg9DQ==}
    dev: false

  /form-data/2.5.1:
    resolution: {integrity: sha512-m21N3WOmEEURgk6B9GLOE4RuWOFf28Lhh9qGYeNlGq4VDXUlJy2th2slBNU8Gp8EzloYZOibZJ7t5ecIrFSjVA==}
    engines: {node: '>= 0.12'}
    dependencies:
      asynckit: 0.4.0
      combined-stream: 1.0.8
      mime-types: 2.1.35
    dev: true

  /form-data/3.0.1:
    resolution: {integrity: sha512-RHkBKtLWUVwd7SqRIvCZMEvAMoGUp0XU+seQiZejj0COz3RI3hWP4sCv3gZWWLjJTd7rGwcsF5eKZGii0r/hbg==}
    engines: {node: '>= 6'}
    dependencies:
      asynckit: 0.4.0
      combined-stream: 1.0.8
      mime-types: 2.1.35
    dev: true

  /forwarded/0.2.0:
    resolution: {integrity: sha512-buRG0fpBtRHSTCOASe6hD258tEubFoRLb4ZNA6NxMVHNw2gOcwHo9wyablzMzOA5z9xA9L1KNjk/Nt6MT9aYow==}
    engines: {node: '>= 0.6'}
    dev: true

  /fraction.js/4.2.0:
    resolution: {integrity: sha512-MhLuK+2gUcnZe8ZHlaaINnQLl0xRIGRfcGk2yl8xoQAfHrSsL3rYu6FCmBdkdbhc9EPlwyGHewaRsvwRMJtAlA==}
    dev: true

  /fresh/0.5.2:
    resolution: {integrity: sha1-PYyt2Q2XZWn6g1qx+OSyOhBWBac=}
    engines: {node: '>= 0.6'}
    dev: true

  /fs-extra/10.1.0:
    resolution: {integrity: sha512-oRXApq54ETRj4eMiFzGnHWGy+zo5raudjuxN0b8H7s/RU2oW0Wvsx9O0ACRN/kRq9E8Vu/ReskGB5o3ji+FzHQ==}
    engines: {node: '>=12'}
    dependencies:
      graceful-fs: 4.2.10
      jsonfile: 6.1.0
      universalify: 2.0.0
    dev: true

  /fs-extra/7.0.1:
    resolution: {integrity: sha512-YJDaCJZEnBmcbw13fvdAM9AwNOJwOzrE4pqMqBq5nFiEqXUqHwlK4B+3pUw6JNvfSPtX05xFHtYy/1ni01eGCw==}
    engines: {node: '>=6 <7 || >=8'}
    dependencies:
      graceful-fs: 4.2.10
      jsonfile: 4.0.0
      universalify: 0.1.2
    dev: true

  /fs-extra/8.1.0:
    resolution: {integrity: sha512-yhlQgA6mnOJUKOsRUFsgJdQCvkKhcz8tlZG5HBQfReYZy46OwLcY+Zia0mtdHsOo9y/hP+CxMN0TU9QxoOtG4g==}
    engines: {node: '>=6 <7 || >=8'}
    dependencies:
      graceful-fs: 4.2.10
      jsonfile: 4.0.0
      universalify: 0.1.2
    dev: true

  /fs.realpath/1.0.0:
    resolution: {integrity: sha512-OO0pH2lK6a0hZnAdau5ItzHPI6pUlvI7jMVnxUQRtw4owF2wk8lOSabtGDCTP4Ggrg2MbGnWO9X8K1t4+fGMDw==}
    dev: true

  /fsevents/2.3.2:
    resolution: {integrity: sha512-xiqMQR4xAeHTuB9uWm+fFRcIOgKBMiOBP+eXiyT7jsgVCq1bkVygt00oASowB7EdtpOHaaPgKt812P9ab+DDKA==}
    engines: {node: ^8.16.0 || ^10.6.0 || >=11.0.0}
    os: [darwin]
    requiresBuild: true
    dev: true
    optional: true

  /function-bind/1.1.1:
    resolution: {integrity: sha512-yIovAzMX49sF8Yl58fSCWJ5svSLuaibPxXQJFLmBObTuCr0Mf1KiPopGM9NiFjiYBCbfaa2Fh6breQ6ANVTI0A==}
    dev: true

  /function.prototype.name/1.1.5:
    resolution: {integrity: sha512-uN7m/BzVKQnCUF/iW8jYea67v++2u7m5UgENbHRtdDVclOUP+FMPlCNdmk0h/ysGyo2tavMJEDqJAkJdRa1vMA==}
    engines: {node: '>= 0.4'}
    dependencies:
      call-bind: 1.0.2
      define-properties: 1.1.4
      es-abstract: 1.20.3
      functions-have-names: 1.2.3
    dev: true

  /functions-have-names/1.2.3:
    resolution: {integrity: sha512-xckBUXyTIqT97tq2x2AMb+g163b5JFysYk0x4qxNFwbfQkmNZoiRHb6sPzI9/QV33WeuvVYBUIiD4NzNIyqaRQ==}
    dev: true

  /gensync/1.0.0-beta.2:
    resolution: {integrity: sha512-3hN7NaskYvMDLQY55gnW3NQ+mesEAepTqlg+VEbj7zzqEMBVNhzcGYYeqFo/TlYz6eQiFcp1HcsCZO+nGgS8zg==}
    engines: {node: '>=6.9.0'}
    dev: true

  /get-caller-file/2.0.5:
    resolution: {integrity: sha512-DyFP3BM/3YHTQOCUL/w0OZHR0lpKeGrxotcHWcqNEdnltqFwXVfhEBQ94eIo34AfQpo0rGki4cyIiftY06h2Fg==}
    engines: {node: 6.* || 8.* || >= 10.*}
    dev: true

  /get-intrinsic/1.1.3:
    resolution: {integrity: sha512-QJVz1Tj7MS099PevUG5jvnt9tSkXN8K14dxQlikJuPt4uD9hHAHjLyLBiLR5zELelBdD9QNRAXZzsJx0WaDL9A==}
    dependencies:
      function-bind: 1.1.1
      has: 1.0.3
      has-symbols: 1.0.3
    dev: true

  /get-package-type/0.1.0:
    resolution: {integrity: sha512-pjzuKtY64GYfWizNAJ0fr9VqttZkNiK2iS430LtIHzjBEr6bX8Am2zm4sW4Ro5wjWW5cAlRL1qAMTcXbjNAO2Q==}
    engines: {node: '>=8.0.0'}
    dev: true

  /get-stream/3.0.0:
    resolution: {integrity: sha512-GlhdIUuVakc8SJ6kK0zAFbiGzRFzNnY4jUuEbV9UROo4Y+0Ny4fjvcZFVTeDA4odpFyOQzaw6hXukJSq/f28sQ==}
    engines: {node: '>=4'}
    dev: false

  /get-stream/5.2.0:
    resolution: {integrity: sha512-nBF+F1rAZVCu/p7rjzgA+Yb4lfYXrpl7a6VmJrU8wF9I1CKvP/QwPNZHnOlwbTkY6dvtFIzFMSyQXbLoTQPRpA==}
    engines: {node: '>=8'}
    dependencies:
      pump: 3.0.0
    dev: true

  /get-stream/6.0.1:
    resolution: {integrity: sha512-ts6Wi+2j3jQjqi70w5AlN8DFnkSwC+MqmxEzdEALB2qXZYV3X/b1CTfgPLGJNMeAWxdPfU8FO1ms3NUfaHCPYg==}
    engines: {node: '>=10'}
    dev: true

  /get-symbol-description/1.0.0:
    resolution: {integrity: sha512-2EmdH1YvIQiZpltCNgkuiUnyukzxM/R6NDJX31Ke3BG1Nq5b0S2PhX59UKi9vZpPDQVdqn+1IcaAwnzTT5vCjw==}
    engines: {node: '>= 0.4'}
    dependencies:
      call-bind: 1.0.2
      get-intrinsic: 1.1.3
    dev: true

  /giscus/1.2.0:
    resolution: {integrity: sha512-IpfWvU0/hYbMGQKuoPlED8wWmluRYIOjtrBCnL7logsWjMpPRxiAC2pUIC0+SC0pDMOqXrk1onTYMHgwgRpRzg==}
    dependencies:
      lit: 2.4.0
    dev: false

  /github-slugger/1.4.0:
    resolution: {integrity: sha512-w0dzqw/nt51xMVmlaV1+JRzN+oCa1KfcgGEWhxUG16wbdA+Xnt/yoFO8Z8x/V82ZcZ0wy6ln9QDup5avbhiDhQ==}

  /glob-parent/5.1.2:
    resolution: {integrity: sha512-AOIgSQCepiJYwP3ARnGx+5VnTu2HBYdzbGP45eLw1vr3zB3vZLeyed1sC9hnbcOc9/SrMyM5RPQrkGz4aS9Zow==}
    engines: {node: '>= 6'}
    dependencies:
      is-glob: 4.0.3
    dev: true

  /glob-parent/6.0.2:
    resolution: {integrity: sha512-XxwI8EOhVQgWp6iDL+3b0r86f4d6AX6zSU55HfB4ydCEuXLXc5FcYeOu+nnGftS4TEju/11rt4KJPTMgbfmv4A==}
    engines: {node: '>=10.13.0'}
    dependencies:
      is-glob: 4.0.3
    dev: true

  /glob/7.1.6:
    resolution: {integrity: sha512-LwaxwyZ72Lk7vZINtNNrywX0ZuLyStrdDtabefZKAY5ZGJhVtgdznluResxNmPitE0SAO+O26sWTHeKSI2wMBA==}
    dependencies:
      fs.realpath: 1.0.0
      inflight: 1.0.6
      inherits: 2.0.4
      minimatch: 3.1.2
      once: 1.4.0
      path-is-absolute: 1.0.1
    dev: true

  /glob/7.2.3:
    resolution: {integrity: sha512-nFR0zLpU2YCaRxwoCJvL6UvCH2JFyFVIvwTLsIf21AuHlMskA1hhTdk+LlYJtOlYt9v6dvszD2BGRqBL+iQK9Q==}
    dependencies:
      fs.realpath: 1.0.0
      inflight: 1.0.6
      inherits: 2.0.4
      minimatch: 3.1.2
      once: 1.4.0
      path-is-absolute: 1.0.1
    dev: true

  /glob/8.0.3:
    resolution: {integrity: sha512-ull455NHSHI/Y1FqGaaYFaLGkNMMJbavMrEGFXG/PGrg6y7sutWHUHrz6gy6WEBH6akM1M414dWKCNs+IhKdiQ==}
    engines: {node: '>=12'}
    dependencies:
      fs.realpath: 1.0.0
      inflight: 1.0.6
      inherits: 2.0.4
      minimatch: 5.1.0
      once: 1.4.0
    dev: true

  /globals/11.12.0:
    resolution: {integrity: sha512-WOBp/EEGUiIsJSp7wcv/y6MO+lV9UoncWqxuFfm8eBwzWNgyfBd6Gz+IeKQ9jCmyhoH99g15M3T+QaVHFjizVA==}
    engines: {node: '>=4'}
    dev: true

  /globby/11.1.0:
    resolution: {integrity: sha512-jhIXaOzy1sb8IyocaruWSn1TjmnBVs8Ayhcy83rmxNJ8q2uWKCAj3CnJY+KpGSXCueAPc0i05kVvVKtP1t9S3g==}
    engines: {node: '>=10'}
    dependencies:
      array-union: 2.1.0
      dir-glob: 3.0.1
      fast-glob: 3.2.12
      ignore: 5.2.0
      merge2: 1.4.1
      slash: 3.0.0
    dev: true

  /graceful-fs/4.2.10:
    resolution: {integrity: sha512-9ByhssR2fPVsNZj478qUUbKfmL0+t5BDVyjShtyZZLiK7ZDAArFFfopyOTj0M05wE2tJPisA4iTnnXl2YoPvOA==}

  /grapheme-splitter/1.0.4:
    resolution: {integrity: sha512-bzh50DW9kTPM00T8y4o8vQg89Di9oLJVLW/KaOGIXJWP/iqCN6WKYkbNOF04vFLJhwcpYUh9ydh/+5vpOqV4YQ==}
    dev: true

  /graphlib/2.1.8:
    resolution: {integrity: sha512-jcLLfkpoVGmH7/InMC/1hIvOPSUh38oJtGhvrOFGzioE1DZ+0YW16RgmOJhHiuWTvGiJQ9Z1Ik43JvkRPRvE+A==}
    dependencies:
      lodash: 4.17.21
    dev: false

  /graphql-middleware/6.1.32_graphql@16.5.0:
    resolution: {integrity: sha512-4vL+o9lljc1JavXNtMZg+gwDiZ9ORhgzAxf+7ef8r9/gn6D5sWxm2w8SdG6PLkKOsSM/tDunwSpfSJinn0XPCw==}
    peerDependencies:
      graphql: ^0.12.0 || ^0.13.0 || ^14.0.0 || ^15.0.0
    dependencies:
      '@graphql-tools/delegate': 8.8.1_graphql@16.5.0
      '@graphql-tools/schema': 8.5.1_graphql@16.5.0
      graphql: 16.5.0
    dev: true

  /graphql-shield-rules/0.0.1_fde5rply7obbokhiljj3civ4s4:
    resolution: {integrity: sha512-kquuAVuKc0xSVbCF9Qsx4cEfm/t5Q+iE4s1i+i9MVNgCi3T1Ss4MtDubPA2JTB/biSwAdtBINvFwz1Vty1toIg==}
    peerDependencies:
      graphql: ^0.11.0 || ^0.12.0 || ^0.13.0 || ^14.0.0
      graphql-middleware: ^2.0.0 || ^3.0.0 || ^4.0.0
    dependencies:
      graphql: 16.5.0
      graphql-middleware: 6.1.32_graphql@16.5.0
      graphql-shield: 7.6.2_fde5rply7obbokhiljj3civ4s4
    dev: true

  /graphql-shield/7.6.2_fde5rply7obbokhiljj3civ4s4:
    resolution: {integrity: sha512-WwAacxovmKPMb6FmoPsupEH21Td/Zow4ai2unl+RjLfKhO6r1EvXCNehzbxVFk7TBLRFGLd7we7JsK/rA8D3Dg==}
    peerDependencies:
      graphql: ^0.11.0 || ^0.12.0 || ^0.13.0 || ^14.0.0 || ^15.0.0 || ^16.0.0
      graphql-middleware: ^2.0.0 || ^3.0.0 || ^4.0.0 || ^6.0.0
    dependencies:
      '@types/yup': 0.29.13
      graphql: 16.5.0
      graphql-middleware: 6.1.32_graphql@16.5.0
      object-hash: 3.0.0
      yup: 0.32.11
    dev: true

  /graphql-tag/2.12.6_graphql@16.5.0:
    resolution: {integrity: sha512-FdSNcu2QQcWnM2VNvSCCDCVS5PpPqpzgFT8+GXzqJuoDd0CBncxCY278u4mhRO7tMgo2JjgJA5aZ+nWSQ/Z+xg==}
    engines: {node: '>=10'}
    peerDependencies:
      graphql: ^0.9.0 || ^0.10.0 || ^0.11.0 || ^0.12.0 || ^0.13.0 || ^14.0.0 || ^15.0.0 || ^16.0.0
    dependencies:
      graphql: 16.5.0
      tslib: 2.4.0
    dev: true

  /graphql/16.5.0:
    resolution: {integrity: sha512-qbHgh8Ix+j/qY+a/ZcJnFQ+j8ezakqPiHwPiZhV/3PgGlgf96QMBB5/f2rkiC9sgLoy/xvT6TSiaf2nTHJh5iA==}
    engines: {node: ^12.22.0 || ^14.16.0 || ^16.0.0 || >=17.0.0}
    dev: true

  /gray-matter/4.0.3:
    resolution: {integrity: sha512-5v6yZd4JK3eMI3FqqCouswVqwugaA9r4dNZB1wwcmrD02QkV5H0y7XBQW8QwQqEaZY1pM9aqORSORhJRdNK44Q==}
    engines: {node: '>=6.0'}
    dependencies:
      js-yaml: 3.14.1
      kind-of: 6.0.3
      section-matter: 1.0.0
      strip-bom-string: 1.0.0

  /gzip-size/6.0.0:
    resolution: {integrity: sha512-ax7ZYomf6jqPTQ4+XCpUGyXKHk5WweS+e05MBO4/y3WJ5RkmPXNKvX+bx1behVILVwr6JSQvZAku021CHPXG3Q==}
    engines: {node: '>=10'}
    dependencies:
      duplexer: 0.1.2
    dev: false

  /hard-rejection/2.1.0:
    resolution: {integrity: sha512-VIZB+ibDhx7ObhAe7OVtoEbuP4h/MuOTHJ+J8h/eBXotJYl0fBgR72xDFCKgIh22OJZIOVNxBMWuhAr10r8HdA==}
    engines: {node: '>=6'}
    dev: true

  /has-bigints/1.0.2:
    resolution: {integrity: sha512-tSvCKtBr9lkF0Ex0aQiP9N+OpV4zi2r/Nee5VkRDbaqv35RLYMzbwQfFSZZH0kR+Rd6302UJZ2p/bJCEoR3VoQ==}
    dev: true

  /has-flag/2.0.0:
    resolution: {integrity: sha512-P+1n3MnwjR/Epg9BBo1KT8qbye2g2Ou4sFumihwt6I4tsUX7jnLcX4BTOSKg/B1ZrIYMN9FcEnG4x5a7NB8Eng==}
    engines: {node: '>=0.10.0'}
    dev: false

  /has-flag/3.0.0:
    resolution: {integrity: sha512-sKJf1+ceQBr4SMkvQnBDNDtf4TXpVhVGateu0t918bl30FnbE2m4vNLX+VWe/dpjlb+HugGYzW7uQXH98HPEYw==}
    engines: {node: '>=4'}
    dev: true

  /has-flag/4.0.0:
    resolution: {integrity: sha512-EykJT/Q1KjTWctppgIAgfSO0tKVuZUjhgMr17kqTumMl6Afv3EISleU7qZUzoXDFTAHTDC4NOoG/ZxU3EvlMPQ==}
    engines: {node: '>=8'}

  /has-property-descriptors/1.0.0:
    resolution: {integrity: sha512-62DVLZGoiEBDHQyqG4w9xCuZ7eJEwNmJRWw2VY84Oedb7WFcA27fiEVe8oUQx9hAUJ4ekurquucTGwsyO1XGdQ==}
    dependencies:
      get-intrinsic: 1.1.3
    dev: true

  /has-symbols/1.0.3:
    resolution: {integrity: sha512-l3LCuF6MgDNwTDKkdYGEihYjt5pRPbEg46rtlmnSPlUbgmB8LOIrKJbYYFBSbnPaJexMKtiPO8hmeRjRz2Td+A==}
    engines: {node: '>= 0.4'}
    dev: true

  /has-tostringtag/1.0.0:
    resolution: {integrity: sha512-kFjcSNhnlGV1kyoGk7OXKSawH5JOb/LzUc5w9B02hOTO0dfFRjbHQKvg1d6cf3HbeUmtU9VbbV3qzZ2Teh97WQ==}
    engines: {node: '>= 0.4'}
    dependencies:
      has-symbols: 1.0.3
    dev: true

  /has/1.0.3:
    resolution: {integrity: sha512-f2dvO0VU6Oej7RkWJGrehjbzMAjFp5/VKPp5tTpWIV4JHHZK1/BxbFRtf/siA2SWTe09caDmVtYYzWEIbBS4zw==}
    engines: {node: '>= 0.4.0'}
    dependencies:
      function-bind: 1.1.1
    dev: true

  /hast-util-to-estree/2.1.0:
    resolution: {integrity: sha512-Vwch1etMRmm89xGgz+voWXvVHba2iiMdGMKmaMfYt35rbVtFDq8JNwwAIvi8zHMkO6Gvqo9oTMwJTmzVRfXh4g==}
    dependencies:
      '@types/estree': 1.0.0
      '@types/estree-jsx': 1.0.0
      '@types/hast': 2.3.4
      '@types/unist': 2.0.6
      comma-separated-tokens: 2.0.2
      estree-util-attach-comments: 2.1.0
      estree-util-is-identifier-name: 2.0.1
      hast-util-whitespace: 2.0.0
      mdast-util-mdx-expression: 1.3.1
      mdast-util-mdxjs-esm: 1.3.0
      property-information: 6.1.1
      space-separated-tokens: 2.0.1
      style-to-object: 0.3.0
      unist-util-position: 4.0.3
      zwitch: 2.0.2
    transitivePeerDependencies:
      - supports-color
    dev: false

  /hast-util-to-string/1.0.4:
    resolution: {integrity: sha512-eK0MxRX47AV2eZ+Lyr18DCpQgodvaS3fAQO2+b9Two9F5HEoRPhiUMNzoXArMJfZi2yieFzUBMRl3HNJ3Jus3w==}
    dev: false

  /hast-util-whitespace/2.0.0:
    resolution: {integrity: sha512-Pkw+xBHuV6xFeJprJe2BBEoDV+AvQySaz3pPDRUs5PNZEMQjpXJJueqrpcHIXxnWTcAGi/UOCgVShlkY6kLoqg==}
    dev: false

  /hosted-git-info/2.8.9:
    resolution: {integrity: sha512-mxIDAb9Lsm6DoOJ7xH+5+X4y1LU/4Hi50L9C5sIswK3JzULS4bwk1FvjdBgvYR4bzT4tuUQiC15FE2f5HbLvYw==}
    dev: true

  /htm/3.1.1:
    resolution: {integrity: sha512-983Vyg8NwUE7JkZ6NmOqpCZ+sh1bKv2iYTlUkzlWmA5JD2acKoxd4KVxbMmxX/85mtfdnDmTFoNKcg5DGAvxNQ==}
    dev: false

  /html-escaper/2.0.2:
    resolution: {integrity: sha512-H2iMtd0I4Mt5eYiapRdIDjp+XzelXQ0tFE4JS7YFwFevXXMmOp9myNrUvCg0D6ws8iqkRPBfKHgbwig1SmlLfg==}
    dev: true

  /http-errors/2.0.0:
    resolution: {integrity: sha512-FtwrG/euBzaEjYeRqOgly7G0qviiXoJWnvEH2Z1plBdXgbyjv34pHTSb9zoeHMyDy33+DWy5Wt9Wo+TURtOYSQ==}
    engines: {node: '>= 0.8'}
    dependencies:
      depd: 2.0.0
      inherits: 2.0.4
      setprototypeof: 1.2.0
      statuses: 2.0.1
      toidentifier: 1.0.1
    dev: true

  /http-proxy-agent/4.0.1:
    resolution: {integrity: sha512-k0zdNgqWTGA6aeIRVpvfVob4fL52dTfaehylg0Y4UvSySvOq/Y+BOyPrgpUrA7HylqvU8vIZGsRuXmspskV0Tg==}
    engines: {node: '>= 6'}
    dependencies:
      '@tootallnate/once': 1.1.2
      agent-base: 6.0.2
      debug: 4.3.4
    transitivePeerDependencies:
      - supports-color
    dev: true

  /https-proxy-agent/5.0.1:
    resolution: {integrity: sha512-dFcAjpTQFgoLMzC2VwU+C/CbS7uRL0lWmxDITmqm7C+7F0Odmj6s9l6alZc6AELXhrnggM2CeWSXHGOdX2YtwA==}
    engines: {node: '>= 6'}
    dependencies:
      agent-base: 6.0.2
      debug: 4.3.4
    transitivePeerDependencies:
      - supports-color
    dev: true

  /human-id/1.0.2:
    resolution: {integrity: sha512-UNopramDEhHJD+VR+ehk8rOslwSfByxPIZyJRfV739NDhN5LF1fa1MqnzKm2lGTQRjNrjK19Q5fhkgIfjlVUKw==}
    dev: true

  /human-signals/1.1.1:
    resolution: {integrity: sha512-SEQu7vl8KjNL2eoGBLF3+wAjpsNfA9XMlXAYj/3EdaNfAlxKthD1xjEQfGOUhllCGGJVNY34bRr6lPINhNjyZw==}
    engines: {node: '>=8.12.0'}
    dev: true

  /human-signals/2.1.0:
    resolution: {integrity: sha512-B4FFZ6q/T2jhhksgkbEW3HBvWIfDW85snkQgawt07S7J5QXTk6BkNV+0yAeZrM5QpMAdYlocGoljn0sJ/WQkFw==}
    engines: {node: '>=10.17.0'}
    dev: true

  /husky/8.0.1:
    resolution: {integrity: sha512-xs7/chUH/CKdOCs7Zy0Aev9e/dKOMZf3K1Az1nar3tzlv0jfqnYtu235bstsWTmXOR0EfINrPa97yy4Lz6RiKw==}
    engines: {node: '>=14'}
    hasBin: true
    dev: true

  /iconv-lite/0.4.24:
    resolution: {integrity: sha512-v3MXnZAcvnywkTUEZomIActle7RXXeedOR31wwl7VlyoXO4Qi9arvSenNQWne1TcRwhCL1HwLI21bEqdpj8/rA==}
    engines: {node: '>=0.10.0'}
    dependencies:
      safer-buffer: 2.1.2

  /iconv-lite/0.6.3:
    resolution: {integrity: sha512-4fCk79wshMdzMp2rH06qWrJE4iolqLhCUH+OiuIgU++RB0+94NlDL81atO7GX55uUKueo0txHNtvEyI6D7WdMw==}
    engines: {node: '>=0.10.0'}
    dependencies:
      safer-buffer: 2.1.2
    dev: false

  /ignore-walk/3.0.4:
    resolution: {integrity: sha512-PY6Ii8o1jMRA1z4F2hRkH/xN59ox43DavKvD3oDpfurRlOJyAHpifIwpbdv1n4jt4ov0jSpw3kQ4GhJnpBL6WQ==}
    dependencies:
      minimatch: 3.1.2
    dev: true

  /ignore/5.2.0:
    resolution: {integrity: sha512-CmxgYGiEPCLhfLnpPp1MoRmifwEIOgjcHXxOBjv7mY96c+eWScsOP9c112ZyLdWHi0FxHjI+4uVhKYp/gcdRmQ==}
    engines: {node: '>= 4'}
    dev: true

  /import-local/3.1.0:
    resolution: {integrity: sha512-ASB07uLtnDs1o6EHjKpX34BKYDSqnFerfTOJL2HvMqF70LnxpjkzDB8J44oT9pu4AMPkQwf8jl6szgvNd2tRIg==}
    engines: {node: '>=8'}
    hasBin: true
    dependencies:
      pkg-dir: 4.2.0
      resolve-cwd: 3.0.0
    dev: true

  /imurmurhash/0.1.4:
    resolution: {integrity: sha512-JmXMZ6wuvDmLiHEml9ykzqO6lwFbof0GG4IkcGaENdCRDDmMVnny7s5HsIgHCbaq0w2MyPhDqkhTUgS2LU2PHA==}
    engines: {node: '>=0.8.19'}
    dev: true

  /indent-string/4.0.0:
    resolution: {integrity: sha512-EdDDZu4A2OyIK7Lr/2zG+w5jmbuk1DVBnEwREQvBzspBJkCEbRa8GxU1lghYcaGJCnRWibjDXlq779X1/y5xwg==}
    engines: {node: '>=8'}
    dev: true

  /inflight/1.0.6:
    resolution: {integrity: sha512-k92I/b08q4wvFscXCLvqfsHCrjrF7yiXsQuIVvVE7N82W3+aqpzuUdBbfhWcy/FZR3/4IgflMgKLOsvPDrGCJA==}
    dependencies:
      once: 1.4.0
      wrappy: 1.0.2
    dev: true

  /inherits/2.0.4:
    resolution: {integrity: sha512-k/vGaX4/Yla3WzyMCvTQOXYeIHvqOKtnqBduzTHpzpQZzAskKMhZ2K+EnBiSM9zGSoIFeMpXKxa4dYeZIQqewQ==}
    dev: true

  /inline-style-parser/0.1.1:
    resolution: {integrity: sha512-7NXolsK4CAS5+xvdj5OMMbI962hU/wvwoxk+LWR9Ek9bVtyuuYScDN6eS0rUm6TxApFpw7CX1o4uJzcd4AyD3Q==}
    dev: false

  /internal-slot/1.0.3:
    resolution: {integrity: sha512-O0DB1JC/sPyZl7cIo78n5dR7eUSwwpYPiXRhTzNxZVAMUuB8vlnRFyLxdrVToks6XPLVnFfbzaVd5WLjhgg+vA==}
    engines: {node: '>= 0.4'}
    dependencies:
      get-intrinsic: 1.1.3
      has: 1.0.3
      side-channel: 1.0.4
    dev: true

  /internmap/2.0.3:
    resolution: {integrity: sha512-5Hh7Y1wQbvY5ooGgPbDaL5iYLAPzMTUrjMulskHLH6wnv/A+1q5rgEaiuqEjB+oxGXIVZs1FF+R/KPN3ZSQYYg==}
    engines: {node: '>=12'}
    dev: false

  /intersection-observer/0.12.2:
    resolution: {integrity: sha512-7m1vEcPCxXYI8HqnL8CKI6siDyD+eIWSwgB3DZA+ZTogxk9I4CDnj4wilt9x/+/QbHI4YG5YZNmC6458/e9Ktg==}
    dev: false

  /ipaddr.js/1.9.1:
    resolution: {integrity: sha512-0KI/607xoxSToH7GjN1FfSbLoU0+btTicjsQSWQlh/hZykN8KpmMf7uYwPW3R+akZ6R/w18ZlXSHBYXiYUPO3g==}
    engines: {node: '>= 0.10'}
    dev: true

  /is-alphabetical/2.0.1:
    resolution: {integrity: sha512-FWyyY60MeTNyeSRpkM2Iry0G9hpr7/9kD40mD/cGQEuilcZYS4okz8SN2Q6rLCJ8gbCt6fN+rC+6tMGS99LaxQ==}
    dev: false

  /is-alphanumerical/2.0.1:
    resolution: {integrity: sha512-hmbYhX/9MUMF5uh7tOXyK/n0ZvWpad5caBA17GsC6vyuCqaWliRG5K1qS9inmUhEMaOBIW7/whAnSwveW/LtZw==}
    dependencies:
      is-alphabetical: 2.0.1
      is-decimal: 2.0.1
    dev: false

  /is-arrayish/0.2.1:
    resolution: {integrity: sha512-zz06S8t0ozoDXMG+ube26zeCTNXcKIPJZJi8hBrF4idCLms4CG9QtK7qBl1boi5ODzFpjswb5JPmHCbMpjaYzg==}
    dev: true

  /is-bigint/1.0.4:
    resolution: {integrity: sha512-zB9CruMamjym81i2JZ3UMn54PKGsQzsJeo6xvN3HJJ4CAsQNB6iRutp2To77OfCNuoxspsIhzaPoO1zyCEhFOg==}
    dependencies:
      has-bigints: 1.0.2
    dev: true

  /is-binary-path/2.1.0:
    resolution: {integrity: sha512-ZMERYes6pDydyuGidse7OsHxtbI7WVeUEozgR/g7rd0xUimYNlvZRE/K2MgZTjWy725IfelLeVcEM97mmtRGXw==}
    engines: {node: '>=8'}
    dependencies:
      binary-extensions: 2.2.0
    dev: true

  /is-boolean-object/1.1.2:
    resolution: {integrity: sha512-gDYaKHJmnj4aWxyj6YHyXVpdQawtVLHU5cb+eztPGczf6cjuTdwve5ZIEfgXqH4e57An1D1AKf8CZ3kYrQRqYA==}
    engines: {node: '>= 0.4'}
    dependencies:
      call-bind: 1.0.2
      has-tostringtag: 1.0.0
    dev: true

  /is-buffer/2.0.5:
    resolution: {integrity: sha512-i2R6zNFDwgEHJyQUtJEk0XFi1i0dPFn/oqjK3/vPCcDeJvW5NQ83V8QbicfF1SupOaB0h8ntgBC2YiE7dfyctQ==}
    engines: {node: '>=4'}
    dev: false

  /is-builtin-module/3.2.0:
    resolution: {integrity: sha512-phDA4oSGt7vl1n5tJvTWooWWAsXLY+2xCnxNqvKhGEzujg+A43wPlPOyDg3C8XQHN+6k/JTQWJ/j0dQh/qr+Hw==}
    engines: {node: '>=6'}
    dependencies:
      builtin-modules: 3.3.0
    dev: true

  /is-callable/1.2.7:
    resolution: {integrity: sha512-1BC0BVFhS/p0qtw6enp8e+8OD0UrK0oFLztSjNzhcKA3WDuJxxAPXzPuPtKkjEY9UUoEWlX/8fgKeu2S8i9JTA==}
    engines: {node: '>= 0.4'}
    dev: true

  /is-ci/3.0.1:
    resolution: {integrity: sha512-ZYvCgrefwqoQ6yTyYUbQu64HsITZ3NfKX1lzaEYdkTDcfKzzCI/wthRRYKkdjHKFVgNiXKAKm65Zo1pk2as/QQ==}
    hasBin: true
    dependencies:
      ci-info: 3.4.0
    dev: true

  /is-core-module/2.10.0:
    resolution: {integrity: sha512-Erxj2n/LDAZ7H8WNJXd9tw38GYM3dv8rk8Zcs+jJuxYTW7sozH+SS8NtrSjVL1/vpLvWi1hxy96IzjJ3EHTJJg==}
    dependencies:
      has: 1.0.3
    dev: true

  /is-date-object/1.0.5:
    resolution: {integrity: sha512-9YQaSxsAiSwcvS33MBk3wTCVnWK+HhF8VZR2jRxehM16QcVOdHqPn4VPHmRK4lSr38n9JriurInLcP90xsYNfQ==}
    engines: {node: '>= 0.4'}
    dependencies:
      has-tostringtag: 1.0.0
    dev: true

  /is-decimal/2.0.1:
    resolution: {integrity: sha512-AAB9hiomQs5DXWcRB1rqsxGUstbRroFOPPVAomNk/3XHR5JyEZChOyTWe2oayKnsSsr/kcGqF+z6yuH6HHpN0A==}
    dev: false

  /is-extendable/0.1.1:
    resolution: {integrity: sha512-5BMULNob1vgFX6EjQw5izWDxrecWK9AM72rugNr0TFldMOi0fj6Jk+zeKIt0xGj4cEfQIJth4w3OKWOJ4f+AFw==}
    engines: {node: '>=0.10.0'}

  /is-extglob/2.1.1:
    resolution: {integrity: sha512-SbKbANkN603Vi4jEZv49LeVJMn4yGwsbzZworEoyEiutsN3nJYdbO36zfhGJ6QEDpOZIFkDtnq5JRxmvl3jsoQ==}
    engines: {node: '>=0.10.0'}
    dev: true

  /is-fullwidth-code-point/3.0.0:
    resolution: {integrity: sha512-zymm5+u+sCsSWyD9qNaejV3DFvhCKclKdizYaJUuHA83RLjb7nSuGnddCHGv0hk+KY7BMAlsWeK4Ueg6EV6XQg==}
    engines: {node: '>=8'}
    dev: true

  /is-generator-fn/2.1.0:
    resolution: {integrity: sha512-cTIB4yPYL/Grw0EaSzASzg6bBy9gqCofvWN8okThAYIxKJZC+udlRAmGbM0XLeniEJSs8uEgHPGuHSe1XsOLSQ==}
    engines: {node: '>=6'}
    dev: true

  /is-glob/4.0.3:
    resolution: {integrity: sha512-xelSayHH36ZgE7ZWhli7pW34hNbNl8Ojv5KVmkJD4hBdD3th8Tfk9vYasLM+mXWOZhFkgZfxhLSnrwRr4elSSg==}
    engines: {node: '>=0.10.0'}
    dependencies:
      is-extglob: 2.1.1
    dev: true

  /is-hexadecimal/2.0.1:
    resolution: {integrity: sha512-DgZQp241c8oO6cA1SbTEWiXeoxV42vlcJxgH+B3hi1AiqqKruZR3ZGF8In3fj4+/y/7rHvlOZLZtgJ/4ttYGZg==}
    dev: false

  /is-module/1.0.0:
    resolution: {integrity: sha512-51ypPSPCoTEIN9dy5Oy+h4pShgJmPCygKfyRCISBI+JoWT/2oJvK8QPxmwv7b/p239jXrm9M1mlQbyKJ5A152g==}
    dev: true

  /is-negative-zero/2.0.2:
    resolution: {integrity: sha512-dqJvarLawXsFbNDeJW7zAz8ItJ9cd28YufuuFzh0G8pNHjJMnY08Dv7sYX2uF5UpQOwieAeOExEYAWWfu7ZZUA==}
    engines: {node: '>= 0.4'}
    dev: true

  /is-number-object/1.0.7:
    resolution: {integrity: sha512-k1U0IRzLMo7ZlYIfzRu23Oh6MiIFasgpb9X76eqfFZAqwH44UI4KTBvBYIZ1dSL9ZzChTB9ShHfLkR4pdW5krQ==}
    engines: {node: '>= 0.4'}
    dependencies:
      has-tostringtag: 1.0.0
    dev: true

  /is-number/7.0.0:
    resolution: {integrity: sha512-41Cifkg6e8TylSpdtTpeLVMqvSBEVzTttHvERD741+pnZ8ANv0004MRL43QKPDlK9cGvNp6NZWZUBlbGXYxxng==}
    engines: {node: '>=0.12.0'}
    dev: true

  /is-plain-obj/1.1.0:
    resolution: {integrity: sha512-yvkRyxmFKEOQ4pNXCmJG5AEQNlXJS5LaONXo5/cLdTZdWvsZ1ioJEonLGAosKlMWE8lwUy/bJzMjcw8az73+Fg==}
    engines: {node: '>=0.10.0'}
    dev: true

  /is-plain-obj/3.0.0:
    resolution: {integrity: sha512-gwsOE28k+23GP1B6vFl1oVh/WOzmawBrKwo5Ev6wMKzPkaXaCDIQKzLnvsA42DRlbVTWorkgTKIviAKCWkfUwA==}
    engines: {node: '>=10'}
    dev: false

  /is-plain-obj/4.1.0:
    resolution: {integrity: sha512-+Pgi+vMuUNkJyExiMBt5IlFoMyKnr5zhJ4Uspz58WOhBF5QoIZkFyNHIbBAtHwzVAgk5RtndVNsDRN61/mmDqg==}
    engines: {node: '>=12'}
    dev: false

  /is-reference/3.0.0:
    resolution: {integrity: sha512-Eo1W3wUoHWoCoVM4GVl/a+K0IgiqE5aIo4kJABFyMum1ZORlPkC+UC357sSQUL5w5QCE5kCC9upl75b7+7CY/Q==}
    dependencies:
      '@types/estree': 1.0.0
    dev: false

  /is-regex/1.1.4:
    resolution: {integrity: sha512-kvRdxDsxZjhzUX07ZnLydzS1TU/TJlTUHHY4YLL87e37oUA49DfkLqgy+VjFocowy29cKvcSiu+kIv728jTTVg==}
    engines: {node: '>= 0.4'}
    dependencies:
      call-bind: 1.0.2
      has-tostringtag: 1.0.0
    dev: true

  /is-shared-array-buffer/1.0.2:
    resolution: {integrity: sha512-sqN2UDu1/0y6uvXyStCOzyhAjCSlHceFoMKJW8W9EU9cvic/QdsZ0kEU93HEy3IUEFZIiH/3w+AH/UQbPHNdhA==}
    dependencies:
      call-bind: 1.0.2
    dev: true

  /is-stream/1.1.0:
    resolution: {integrity: sha512-uQPm8kcs47jx38atAcWTVxyltQYoPT68y9aWYdV6yWXSyW8mzSat0TL6CiWdZeCdF3KrAvpVtnHbTv4RN+rqdQ==}
    engines: {node: '>=0.10.0'}
    dev: false

  /is-stream/2.0.1:
    resolution: {integrity: sha512-hFoiJiTl63nn+kstHGBtewWSKnQLpyb155KHheA1l39uvtO9nWIop1p3udqPcUd/xbF1VLMO4n7OI6p7RbngDg==}
    engines: {node: '>=8'}
    dev: true

  /is-string/1.0.7:
    resolution: {integrity: sha512-tE2UXzivje6ofPW7l23cjDOMa09gb7xlAqG6jG5ej6uPV32TlWP3NKPigtaGeHNu9fohccRYvIiZMfOOnOYUtg==}
    engines: {node: '>= 0.4'}
    dependencies:
      has-tostringtag: 1.0.0
    dev: true

  /is-subdir/1.2.0:
    resolution: {integrity: sha512-2AT6j+gXe/1ueqbW6fLZJiIw3F8iXGJtt0yDrZaBhAZEG1raiTxKWU+IPqMCzQAXOUCKdA4UDMgacKH25XG2Cw==}
    engines: {node: '>=4'}
    dependencies:
      better-path-resolve: 1.0.0
    dev: true

  /is-symbol/1.0.4:
    resolution: {integrity: sha512-C/CPBqKWnvdcxqIARxyOh4v1UUEOCHpgDa0WYgpKDFMszcrPcffg5uhwSgPCLD2WWxmq6isisz87tzT01tuGhg==}
    engines: {node: '>= 0.4'}
    dependencies:
      has-symbols: 1.0.3
    dev: true

  /is-weakref/1.0.2:
    resolution: {integrity: sha512-qctsuLZmIQ0+vSSMfoVvyFe2+GSEvnmZ2ezTup1SBse9+twCCeial6EEi3Nc2KFcf6+qz2FBPnjXsk8xhKSaPQ==}
    dependencies:
      call-bind: 1.0.2
    dev: true

  /is-windows/1.0.2:
    resolution: {integrity: sha512-eXK1UInq2bPmjyX6e3VHIzMLobc4J94i4AWn+Hpq3OU5KkrRC96OAcR3PRJ/pGu6m8TRnBHP9dkXQVsT/COVIA==}
    engines: {node: '>=0.10.0'}
    dev: true

  /isexe/2.0.0:
    resolution: {integrity: sha512-RHxMLp9lnKHGHRng9QFhRCMbYAcVpn69smSGcq3f36xjgVVWThj4qqLbTLlq7Ssj8B+fIQ1EuCEGI2lKsyQeIw==}

  /istanbul-lib-coverage/3.2.0:
    resolution: {integrity: sha512-eOeJ5BHCmHYvQK7xt9GkdHuzuCGS1Y6g9Gvnx3Ym33fz/HpLRYxiS0wHNr+m/MBC8B647Xt608vCDEvhl9c6Mw==}
    engines: {node: '>=8'}
    dev: true

  /istanbul-lib-instrument/5.2.0:
    resolution: {integrity: sha512-6Lthe1hqXHBNsqvgDzGO6l03XNeu3CrG4RqQ1KM9+l5+jNGpEJfIELx1NS3SEHmJQA8np/u+E4EPRKRiu6m19A==}
    engines: {node: '>=8'}
    dependencies:
      '@babel/core': 7.19.3
      '@babel/parser': 7.19.3
      '@istanbuljs/schema': 0.1.3
      istanbul-lib-coverage: 3.2.0
      semver: 6.3.0
    transitivePeerDependencies:
      - supports-color
    dev: true

  /istanbul-lib-report/3.0.0:
    resolution: {integrity: sha512-wcdi+uAKzfiGT2abPpKZ0hSU1rGQjUQnLvtY5MpQ7QCTahD3VODhcu4wcfY1YtkGaDD5yuydOLINXsfbus9ROw==}
    engines: {node: '>=8'}
    dependencies:
      istanbul-lib-coverage: 3.2.0
      make-dir: 3.1.0
      supports-color: 7.2.0
    dev: true

  /istanbul-lib-source-maps/4.0.1:
    resolution: {integrity: sha512-n3s8EwkdFIJCG3BPKBYvskgXGoy88ARzvegkitk60NxRdwltLOTaH7CUiMRXvwYorl0Q712iEjcWB+fK/MrWVw==}
    engines: {node: '>=10'}
    dependencies:
      debug: 4.3.4
      istanbul-lib-coverage: 3.2.0
      source-map: 0.6.1
    transitivePeerDependencies:
      - supports-color
    dev: true

  /istanbul-reports/3.1.5:
    resolution: {integrity: sha512-nUsEMa9pBt/NOHqbcbeJEgqIlY/K7rVWUX6Lql2orY5e9roQOthbR3vtY4zzf2orPELg80fnxxk9zUyPlgwD1w==}
    engines: {node: '>=8'}
    dependencies:
      html-escaper: 2.0.2
      istanbul-lib-report: 3.0.0
    dev: true

  /jest-changed-files/28.1.3:
    resolution: {integrity: sha512-esaOfUWJXk2nfZt9SPyC8gA1kNfdKLkQWyzsMlqq8msYSlNKfmZxfRgZn4Cd4MGVUF+7v6dBs0d5TOAKa7iIiA==}
    engines: {node: ^12.13.0 || ^14.15.0 || ^16.10.0 || >=17.0.0}
    dependencies:
      execa: 5.1.1
      p-limit: 3.1.0
    dev: true

  /jest-circus/28.1.3:
    resolution: {integrity: sha512-cZ+eS5zc79MBwt+IhQhiEp0OeBddpc1n8MBo1nMB8A7oPMKEO+Sre+wHaLJexQUj9Ya/8NOBY0RESUgYjB6fow==}
    engines: {node: ^12.13.0 || ^14.15.0 || ^16.10.0 || >=17.0.0}
    dependencies:
      '@jest/environment': 28.1.3
      '@jest/expect': 28.1.3
      '@jest/test-result': 28.1.3
      '@jest/types': 28.1.3
      '@types/node': 18.8.5
      chalk: 4.1.2
      co: 4.6.0
      dedent: 0.7.0
      is-generator-fn: 2.1.0
      jest-each: 28.1.3
      jest-matcher-utils: 28.1.3
      jest-message-util: 28.1.3
      jest-runtime: 28.1.3
      jest-snapshot: 28.1.3
      jest-util: 28.1.3
      p-limit: 3.1.0
      pretty-format: 28.1.3
      slash: 3.0.0
      stack-utils: 2.0.5
    transitivePeerDependencies:
      - supports-color
    dev: true

  /jest-cli/28.1.3_6caleeh6c3yahw3yaj3duy3aa4:
    resolution: {integrity: sha512-roY3kvrv57Azn1yPgdTebPAXvdR2xfezaKKYzVxZ6It/5NCxzJym6tUI5P1zkdWhfUYkxEI9uZWcQdaFLo8mJQ==}
    engines: {node: ^12.13.0 || ^14.15.0 || ^16.10.0 || >=17.0.0}
    hasBin: true
    peerDependencies:
      node-notifier: ^8.0.1 || ^9.0.0 || ^10.0.0
    peerDependenciesMeta:
      node-notifier:
        optional: true
    dependencies:
      '@jest/core': 28.1.3_ts-node@10.9.1
      '@jest/test-result': 28.1.3
      '@jest/types': 28.1.3
      chalk: 4.1.2
      exit: 0.1.2
      graceful-fs: 4.2.10
      import-local: 3.1.0
      jest-config: 28.1.3_6caleeh6c3yahw3yaj3duy3aa4
      jest-util: 28.1.3
      jest-validate: 28.1.3
      prompts: 2.4.2
      yargs: 17.6.0
    transitivePeerDependencies:
      - '@types/node'
      - supports-color
      - ts-node
    dev: true

  /jest-config/28.1.3_6caleeh6c3yahw3yaj3duy3aa4:
    resolution: {integrity: sha512-MG3INjByJ0J4AsNBm7T3hsuxKQqFIiRo/AUqb1q9LRKI5UU6Aar9JHbr9Ivn1TVwfUD9KirRoM/T6u8XlcQPHQ==}
    engines: {node: ^12.13.0 || ^14.15.0 || ^16.10.0 || >=17.0.0}
    peerDependencies:
      '@types/node': '*'
      ts-node: '>=9.0.0'
    peerDependenciesMeta:
      '@types/node':
        optional: true
      ts-node:
        optional: true
    dependencies:
      '@babel/core': 7.19.3
      '@jest/test-sequencer': 28.1.3
      '@jest/types': 28.1.3
      '@types/node': 18.6.4
      babel-jest: 28.1.3_@babel+core@7.19.3
      chalk: 4.1.2
      ci-info: 3.4.0
      deepmerge: 4.2.2
      glob: 7.2.3
      graceful-fs: 4.2.10
      jest-circus: 28.1.3
      jest-environment-node: 28.1.3
      jest-get-type: 28.0.2
      jest-regex-util: 28.0.2
      jest-resolve: 28.1.3
      jest-runner: 28.1.3
      jest-util: 28.1.3
      jest-validate: 28.1.3
      micromatch: 4.0.5
      parse-json: 5.2.0
      pretty-format: 28.1.3
      slash: 3.0.0
      strip-json-comments: 3.1.1
      ts-node: 10.9.1_hn66opzbaneygq52jmwjxha6su
    transitivePeerDependencies:
      - supports-color
    dev: true

  /jest-config/28.1.3_omll4mx5m2hnzy3nvxfn74lw6e:
    resolution: {integrity: sha512-MG3INjByJ0J4AsNBm7T3hsuxKQqFIiRo/AUqb1q9LRKI5UU6Aar9JHbr9Ivn1TVwfUD9KirRoM/T6u8XlcQPHQ==}
    engines: {node: ^12.13.0 || ^14.15.0 || ^16.10.0 || >=17.0.0}
    peerDependencies:
      '@types/node': '*'
      ts-node: '>=9.0.0'
    peerDependenciesMeta:
      '@types/node':
        optional: true
      ts-node:
        optional: true
    dependencies:
      '@babel/core': 7.19.3
      '@jest/test-sequencer': 28.1.3
      '@jest/types': 28.1.3
      '@types/node': 18.8.5
      babel-jest: 28.1.3_@babel+core@7.19.3
      chalk: 4.1.2
      ci-info: 3.4.0
      deepmerge: 4.2.2
      glob: 7.2.3
      graceful-fs: 4.2.10
      jest-circus: 28.1.3
      jest-environment-node: 28.1.3
      jest-get-type: 28.0.2
      jest-regex-util: 28.0.2
      jest-resolve: 28.1.3
      jest-runner: 28.1.3
      jest-util: 28.1.3
      jest-validate: 28.1.3
      micromatch: 4.0.5
      parse-json: 5.2.0
      pretty-format: 28.1.3
      slash: 3.0.0
      strip-json-comments: 3.1.1
      ts-node: 10.9.1_hn66opzbaneygq52jmwjxha6su
    transitivePeerDependencies:
      - supports-color
    dev: true

  /jest-diff/28.1.3:
    resolution: {integrity: sha512-8RqP1B/OXzjjTWkqMX67iqgwBVJRgCyKD3L9nq+6ZqJMdvjE8RgHktqZ6jNrkdMT+dJuYNI3rhQpxaz7drJHfw==}
    engines: {node: ^12.13.0 || ^14.15.0 || ^16.10.0 || >=17.0.0}
    dependencies:
      chalk: 4.1.2
      diff-sequences: 28.1.1
      jest-get-type: 28.0.2
      pretty-format: 28.1.3
    dev: true

  /jest-docblock/28.1.1:
    resolution: {integrity: sha512-3wayBVNiOYx0cwAbl9rwm5kKFP8yHH3d/fkEaL02NPTkDojPtheGB7HZSFY4wzX+DxyrvhXz0KSCVksmCknCuA==}
    engines: {node: ^12.13.0 || ^14.15.0 || ^16.10.0 || >=17.0.0}
    dependencies:
      detect-newline: 3.1.0
    dev: true

  /jest-each/28.1.3:
    resolution: {integrity: sha512-arT1z4sg2yABU5uogObVPvSlSMQlDA48owx07BDPAiasW0yYpYHYOo4HHLz9q0BVzDVU4hILFjzJw0So9aCL/g==}
    engines: {node: ^12.13.0 || ^14.15.0 || ^16.10.0 || >=17.0.0}
    dependencies:
      '@jest/types': 28.1.3
      chalk: 4.1.2
      jest-get-type: 28.0.2
      jest-util: 28.1.3
      pretty-format: 28.1.3
    dev: true

  /jest-environment-node/28.1.3:
    resolution: {integrity: sha512-ugP6XOhEpjAEhGYvp5Xj989ns5cB1K6ZdjBYuS30umT4CQEETaxSiPcZ/E1kFktX4GkrcM4qu07IIlDYX1gp+A==}
    engines: {node: ^12.13.0 || ^14.15.0 || ^16.10.0 || >=17.0.0}
    dependencies:
      '@jest/environment': 28.1.3
      '@jest/fake-timers': 28.1.3
      '@jest/types': 28.1.3
      '@types/node': 18.8.5
      jest-mock: 28.1.3
      jest-util: 28.1.3
    dev: true

  /jest-get-type/28.0.2:
    resolution: {integrity: sha512-ioj2w9/DxSYHfOm5lJKCdcAmPJzQXmbM/Url3rhlghrPvT3tt+7a/+oXc9azkKmLvoiXjtV83bEWqi+vs5nlPA==}
    engines: {node: ^12.13.0 || ^14.15.0 || ^16.10.0 || >=17.0.0}
    dev: true

  /jest-haste-map/28.1.3:
    resolution: {integrity: sha512-3S+RQWDXccXDKSWnkHa/dPwt+2qwA8CJzR61w3FoYCvoo3Pn8tvGcysmMF0Bj0EX5RYvAI2EIvC57OmotfdtKA==}
    engines: {node: ^12.13.0 || ^14.15.0 || ^16.10.0 || >=17.0.0}
    dependencies:
      '@jest/types': 28.1.3
      '@types/graceful-fs': 4.1.5
      '@types/node': 18.8.5
      anymatch: 3.1.2
      fb-watchman: 2.0.2
      graceful-fs: 4.2.10
      jest-regex-util: 28.0.2
      jest-util: 28.1.3
      jest-worker: 28.1.3
      micromatch: 4.0.5
      walker: 1.0.8
    optionalDependencies:
      fsevents: 2.3.2
    dev: true

  /jest-leak-detector/28.1.3:
    resolution: {integrity: sha512-WFVJhnQsiKtDEo5lG2mM0v40QWnBM+zMdHHyJs8AWZ7J0QZJS59MsyKeJHWhpBZBH32S48FOVvGyOFT1h0DlqA==}
    engines: {node: ^12.13.0 || ^14.15.0 || ^16.10.0 || >=17.0.0}
    dependencies:
      jest-get-type: 28.0.2
      pretty-format: 28.1.3
    dev: true

  /jest-matcher-utils/28.1.3:
    resolution: {integrity: sha512-kQeJ7qHemKfbzKoGjHHrRKH6atgxMk8Enkk2iPQ3XwO6oE/KYD8lMYOziCkeSB9G4adPM4nR1DE8Tf5JeWH6Bw==}
    engines: {node: ^12.13.0 || ^14.15.0 || ^16.10.0 || >=17.0.0}
    dependencies:
      chalk: 4.1.2
      jest-diff: 28.1.3
      jest-get-type: 28.0.2
      pretty-format: 28.1.3
    dev: true

  /jest-message-util/28.1.3:
    resolution: {integrity: sha512-PFdn9Iewbt575zKPf1286Ht9EPoJmYT7P0kY+RibeYZ2XtOr53pDLEFoTWXbd1h4JiGiWpTBC84fc8xMXQMb7g==}
    engines: {node: ^12.13.0 || ^14.15.0 || ^16.10.0 || >=17.0.0}
    dependencies:
      '@babel/code-frame': 7.18.6
      '@jest/types': 28.1.3
      '@types/stack-utils': 2.0.1
      chalk: 4.1.2
      graceful-fs: 4.2.10
      micromatch: 4.0.5
      pretty-format: 28.1.3
      slash: 3.0.0
      stack-utils: 2.0.5
    dev: true

  /jest-mock/28.1.3:
    resolution: {integrity: sha512-o3J2jr6dMMWYVH4Lh/NKmDXdosrsJgi4AviS8oXLujcjpCMBb1FMsblDnOXKZKfSiHLxYub1eS0IHuRXsio9eA==}
    engines: {node: ^12.13.0 || ^14.15.0 || ^16.10.0 || >=17.0.0}
    dependencies:
      '@jest/types': 28.1.3
      '@types/node': 18.8.5
    dev: true

  /jest-pnp-resolver/1.2.2_jest-resolve@28.1.3:
    resolution: {integrity: sha512-olV41bKSMm8BdnuMsewT4jqlZ8+3TCARAXjZGT9jcoSnrfUnRCqnMoF9XEeoWjbzObpqF9dRhHQj0Xb9QdF6/w==}
    engines: {node: '>=6'}
    peerDependencies:
      jest-resolve: '*'
    peerDependenciesMeta:
      jest-resolve:
        optional: true
    dependencies:
      jest-resolve: 28.1.3
    dev: true

  /jest-regex-util/28.0.2:
    resolution: {integrity: sha512-4s0IgyNIy0y9FK+cjoVYoxamT7Zeo7MhzqRGx7YDYmaQn1wucY9rotiGkBzzcMXTtjrCAP/f7f+E0F7+fxPNdw==}
    engines: {node: ^12.13.0 || ^14.15.0 || ^16.10.0 || >=17.0.0}
    dev: true

  /jest-resolve-dependencies/28.1.3:
    resolution: {integrity: sha512-qa0QO2Q0XzQoNPouMbCc7Bvtsem8eQgVPNkwn9LnS+R2n8DaVDPL/U1gngC0LTl1RYXJU0uJa2BMC2DbTfFrHA==}
    engines: {node: ^12.13.0 || ^14.15.0 || ^16.10.0 || >=17.0.0}
    dependencies:
      jest-regex-util: 28.0.2
      jest-snapshot: 28.1.3
    transitivePeerDependencies:
      - supports-color
    dev: true

  /jest-resolve/28.1.3:
    resolution: {integrity: sha512-Z1W3tTjE6QaNI90qo/BJpfnvpxtaFTFw5CDgwpyE/Kz8U/06N1Hjf4ia9quUhCh39qIGWF1ZuxFiBiJQwSEYKQ==}
    engines: {node: ^12.13.0 || ^14.15.0 || ^16.10.0 || >=17.0.0}
    dependencies:
      chalk: 4.1.2
      graceful-fs: 4.2.10
      jest-haste-map: 28.1.3
      jest-pnp-resolver: 1.2.2_jest-resolve@28.1.3
      jest-util: 28.1.3
      jest-validate: 28.1.3
      resolve: 1.22.1
      resolve.exports: 1.1.0
      slash: 3.0.0
    dev: true

  /jest-runner/28.1.3:
    resolution: {integrity: sha512-GkMw4D/0USd62OVO0oEgjn23TM+YJa2U2Wu5zz9xsQB1MxWKDOlrnykPxnMsN0tnJllfLPinHTka61u0QhaxBA==}
    engines: {node: ^12.13.0 || ^14.15.0 || ^16.10.0 || >=17.0.0}
    dependencies:
      '@jest/console': 28.1.3
      '@jest/environment': 28.1.3
      '@jest/test-result': 28.1.3
      '@jest/transform': 28.1.3
      '@jest/types': 28.1.3
      '@types/node': 18.8.5
      chalk: 4.1.2
      emittery: 0.10.2
      graceful-fs: 4.2.10
      jest-docblock: 28.1.1
      jest-environment-node: 28.1.3
      jest-haste-map: 28.1.3
      jest-leak-detector: 28.1.3
      jest-message-util: 28.1.3
      jest-resolve: 28.1.3
      jest-runtime: 28.1.3
      jest-util: 28.1.3
      jest-watcher: 28.1.3
      jest-worker: 28.1.3
      p-limit: 3.1.0
      source-map-support: 0.5.13
    transitivePeerDependencies:
      - supports-color
    dev: true

  /jest-runtime/28.1.3:
    resolution: {integrity: sha512-NU+881ScBQQLc1JHG5eJGU7Ui3kLKrmwCPPtYsJtBykixrM2OhVQlpMmFWJjMyDfdkGgBMNjXCGB/ebzsgNGQw==}
    engines: {node: ^12.13.0 || ^14.15.0 || ^16.10.0 || >=17.0.0}
    dependencies:
      '@jest/environment': 28.1.3
      '@jest/fake-timers': 28.1.3
      '@jest/globals': 28.1.3
      '@jest/source-map': 28.1.2
      '@jest/test-result': 28.1.3
      '@jest/transform': 28.1.3
      '@jest/types': 28.1.3
      chalk: 4.1.2
      cjs-module-lexer: 1.2.2
      collect-v8-coverage: 1.0.1
      execa: 5.1.1
      glob: 7.2.3
      graceful-fs: 4.2.10
      jest-haste-map: 28.1.3
      jest-message-util: 28.1.3
      jest-mock: 28.1.3
      jest-regex-util: 28.0.2
      jest-resolve: 28.1.3
      jest-snapshot: 28.1.3
      jest-util: 28.1.3
      slash: 3.0.0
      strip-bom: 4.0.0
    transitivePeerDependencies:
      - supports-color
    dev: true

  /jest-snapshot/28.1.3:
    resolution: {integrity: sha512-4lzMgtiNlc3DU/8lZfmqxN3AYD6GGLbl+72rdBpXvcV+whX7mDrREzkPdp2RnmfIiWBg1YbuFSkXduF2JcafJg==}
    engines: {node: ^12.13.0 || ^14.15.0 || ^16.10.0 || >=17.0.0}
    dependencies:
      '@babel/core': 7.19.3
      '@babel/generator': 7.19.3
      '@babel/plugin-syntax-typescript': 7.18.6_@babel+core@7.19.3
      '@babel/traverse': 7.19.3
      '@babel/types': 7.19.3
      '@jest/expect-utils': 28.1.3
      '@jest/transform': 28.1.3
      '@jest/types': 28.1.3
      '@types/babel__traverse': 7.18.2
      '@types/prettier': 2.7.1
      babel-preset-current-node-syntax: 1.0.1_@babel+core@7.19.3
      chalk: 4.1.2
      expect: 28.1.3
      graceful-fs: 4.2.10
      jest-diff: 28.1.3
      jest-get-type: 28.0.2
      jest-haste-map: 28.1.3
      jest-matcher-utils: 28.1.3
      jest-message-util: 28.1.3
      jest-util: 28.1.3
      natural-compare: 1.4.0
      pretty-format: 28.1.3
      semver: 7.3.7
    transitivePeerDependencies:
      - supports-color
    dev: true

  /jest-util/28.1.3:
    resolution: {integrity: sha512-XdqfpHwpcSRko/C35uLYFM2emRAltIIKZiJ9eAmhjsj0CqZMa0p1ib0R5fWIqGhn1a103DebTbpqIaP1qCQ6tQ==}
    engines: {node: ^12.13.0 || ^14.15.0 || ^16.10.0 || >=17.0.0}
    dependencies:
      '@jest/types': 28.1.3
      '@types/node': 18.8.5
      chalk: 4.1.2
      ci-info: 3.4.0
      graceful-fs: 4.2.10
      picomatch: 2.3.1
    dev: true

  /jest-validate/28.1.3:
    resolution: {integrity: sha512-SZbOGBWEsaTxBGCOpsRWlXlvNkvTkY0XxRfh7zYmvd8uL5Qzyg0CHAXiXKROflh801quA6+/DsT4ODDthOC/OA==}
    engines: {node: ^12.13.0 || ^14.15.0 || ^16.10.0 || >=17.0.0}
    dependencies:
      '@jest/types': 28.1.3
      camelcase: 6.3.0
      chalk: 4.1.2
      jest-get-type: 28.0.2
      leven: 3.1.0
      pretty-format: 28.1.3
    dev: true

  /jest-watcher/28.1.3:
    resolution: {integrity: sha512-t4qcqj9hze+jviFPUN3YAtAEeFnr/azITXQEMARf5cMwKY2SMBRnCQTXLixTl20OR6mLh9KLMrgVJgJISym+1g==}
    engines: {node: ^12.13.0 || ^14.15.0 || ^16.10.0 || >=17.0.0}
    dependencies:
      '@jest/test-result': 28.1.3
      '@jest/types': 28.1.3
      '@types/node': 18.8.5
      ansi-escapes: 4.3.2
      chalk: 4.1.2
      emittery: 0.10.2
      jest-util: 28.1.3
      string-length: 4.0.2
    dev: true

  /jest-worker/28.1.3:
    resolution: {integrity: sha512-CqRA220YV/6jCo8VWvAt1KKx6eek1VIHMPeLEbpcfSfkEeWyBNppynM/o6q+Wmw+sOhos2ml34wZbSX3G13//g==}
    engines: {node: ^12.13.0 || ^14.15.0 || ^16.10.0 || >=17.0.0}
    dependencies:
      '@types/node': 18.8.5
      merge-stream: 2.0.0
      supports-color: 8.1.1
    dev: true

  /jest/28.1.3_6caleeh6c3yahw3yaj3duy3aa4:
    resolution: {integrity: sha512-N4GT5on8UkZgH0O5LUavMRV1EDEhNTL0KEfRmDIeZHSV7p2XgLoY9t9VDUgL6o+yfdgYHVxuz81G8oB9VG5uyA==}
    engines: {node: ^12.13.0 || ^14.15.0 || ^16.10.0 || >=17.0.0}
    hasBin: true
    peerDependencies:
      node-notifier: ^8.0.1 || ^9.0.0 || ^10.0.0
    peerDependenciesMeta:
      node-notifier:
        optional: true
    dependencies:
      '@jest/core': 28.1.3_ts-node@10.9.1
      '@jest/types': 28.1.3
      import-local: 3.1.0
      jest-cli: 28.1.3_6caleeh6c3yahw3yaj3duy3aa4
    transitivePeerDependencies:
      - '@types/node'
      - supports-color
      - ts-node
    dev: true

  /joycon/3.1.1:
    resolution: {integrity: sha512-34wB/Y7MW7bzjKRjUKTa46I2Z7eV62Rkhva+KkopW7Qvv/OSWBqvkSY7vusOPrNuZcUG3tApvdVgNB8POj3SPw==}
    engines: {node: '>=10'}
    dev: true

  /js-tokens/4.0.0:
    resolution: {integrity: sha512-RdJUflcE3cUzKiMqQgsCu06FPu9UdIJO0beYbPhHN4k6apgJtifcoCtT9bcxOpYBtpD2kCM6Sbzg4CausW/PKQ==}

  /js-yaml/3.14.1:
    resolution: {integrity: sha512-okMH7OXXJ7YrN9Ok3/SXrnu4iX9yOk+25nqX4imS2npuvTYDmo/QEZoqwZkYaIDk3jVvBOTOIEgEhaLOynBS9g==}
    hasBin: true
    dependencies:
      argparse: 1.0.10
      esprima: 4.0.1

  /jsesc/2.5.2:
    resolution: {integrity: sha512-OYu7XEzjkCQ3C5Ps3QIZsQfNpqoJyZZA99wd9aWd05NCtC5pWOkShK2mkL6HXQR6/Cy2lbNdPlZBpuQHXE63gA==}
    engines: {node: '>=4'}
    hasBin: true
    dev: true

  /json-parse-even-better-errors/2.3.1:
    resolution: {integrity: sha512-xyFwyhro/JEof6Ghe2iz2NcXoj2sloNsWr/XsERDK/oiPCfaNhl5ONfp+jQdAZRQQ0IJWNzH9zIZF7li91kh2w==}
    dev: true

  /json-schema-traverse/0.4.1:
    resolution: {integrity: sha512-xbbCH5dCYU5T8LcEhhuh7HJ88HXuW3qsI3Y0zOZFKfZEHcpWiHU/Jxzk629Brsab/mMiHQti9wMP+845RPe3Vg==}
    dev: false

  /json5/1.0.1:
    resolution: {integrity: sha512-aKS4WQjPenRxiQsC93MNfjx+nbF4PAdYzmd/1JIj8HYzqfbu86beTuNgXDzPknWk0n0uARlyewZo4s++ES36Ow==}
    hasBin: true
    dependencies:
      minimist: 1.2.6
    dev: false

  /json5/2.2.1:
    resolution: {integrity: sha512-1hqLFMSrGHRHxav9q9gNjJ5EXznIxGVO09xQRrwplcS8qs28pZ8s8hupZAmqDwZUmVZ2Qb2jnyPOWcDH8m8dlA==}
    engines: {node: '>=6'}
    hasBin: true
    dev: true

  /jsonc-parser/3.2.0:
    resolution: {integrity: sha512-gfFQZrcTc8CnKXp6Y4/CBT3fTc0OVuDofpre4aEeEpSBPV5X5v4+Vmx+8snU7RLPrNHPKSgLxGo9YuQzz20o+w==}
    dev: false

  /jsonfile/4.0.0:
    resolution: {integrity: sha512-m6F1R3z8jjlf2imQHS2Qez5sjKWQzbuuhuJ/FKYFRZvPE3PuHcSMVZzfsLhGVOkfd20obL5SWEBew5ShlquNxg==}
    optionalDependencies:
      graceful-fs: 4.2.10
    dev: true

  /jsonfile/6.1.0:
    resolution: {integrity: sha512-5dgndWOriYSm5cnYaJNhalLNDKOqFwyDB/rr1E9ZsGciGvKPs8R2xYGCacuf3z6K1YKDz182fd+fY3cn3pMqXQ==}
    dependencies:
      universalify: 2.0.0
    optionalDependencies:
      graceful-fs: 4.2.10
    dev: true

  /khroma/2.0.0:
    resolution: {integrity: sha512-2J8rDNlQWbtiNYThZRvmMv5yt44ZakX+Tz5ZIp/mN1pt4snn+m030Va5Z4v8xA0cQFDXBwO/8i42xL4QPsVk3g==}
    dev: false

  /kind-of/6.0.3:
    resolution: {integrity: sha512-dcS1ul+9tmeD95T+x28/ehLgd9mENa3LsvDTtzm3vyBEO7RPptvAD+t44WVXaUjTBRcrpFeFlC8WCruUR456hw==}
    engines: {node: '>=0.10.0'}

  /kleur/3.0.3:
    resolution: {integrity: sha512-eTIzlVOSUR+JxdDFepEYcBMtZ9Qqdef+rnzWdRZuMbOywu5tO2w2N7rqjoANZ5k9vywhL6Br1VRjUIgTQx4E8w==}
    engines: {node: '>=6'}
    dev: true

  /kleur/4.1.5:
    resolution: {integrity: sha512-o+NO+8WrRiQEE4/7nwRJhN1HWpVmJm511pBHUxPLtp0BUISzlBplORYSmTclCnJvQq2tKu/sgl3xVpkc7ZWuQQ==}
    engines: {node: '>=6'}

  /leven/3.1.0:
    resolution: {integrity: sha512-qsda+H8jTaUaN/x5vzW2rzc+8Rw4TAQ/4KjB46IwK5VH+IlVeeeje/EoZRpiXvIqjFgK84QffqPztGI3VBLG1A==}
    engines: {node: '>=6'}
    dev: true

  /lilconfig/2.0.6:
    resolution: {integrity: sha512-9JROoBW7pobfsx+Sq2JsASvCo6Pfo6WWoUW79HuB1BCoBXD4PLWJPqDF6fNj67pqBYTbAHkE57M1kS/+L1neOg==}
    engines: {node: '>=10'}
    dev: true

  /lines-and-columns/1.2.4:
    resolution: {integrity: sha512-7ylylesZQ/PV29jhEDl3Ufjo6ZX7gCqJr5F7PKrqc93v7fzSymt1BpwEU8nAUXs8qzzvqhbjhK5QZg6Mt/HkBg==}
    dev: true

  /lit-element/3.2.2:
    resolution: {integrity: sha512-6ZgxBR9KNroqKb6+htkyBwD90XGRiqKDHVrW/Eh0EZ+l+iC+u+v+w3/BA5NGi4nizAVHGYvQBHUDuSmLjPp7NQ==}
    dependencies:
      '@lit/reactive-element': 1.4.1
      lit-html: 2.4.0
    dev: false

  /lit-html/2.4.0:
    resolution: {integrity: sha512-G6qXu4JNUpY6aaF2VMfaszhO9hlWw0hOTRFDmuMheg/nDYGB+2RztUSOyrzALAbr8Nh0Y7qjhYkReh3rPnplVg==}
    dependencies:
      '@types/trusted-types': 2.0.2
    dev: false

  /lit/2.4.0:
    resolution: {integrity: sha512-fdgzxEtLrZFQU/BqTtxFQCLwlZd9bdat+ltzSFjvWkZrs7eBmeX0L5MHUMb3kYIkuS8Xlfnii/iI5klirF8/Xg==}
    dependencies:
      '@lit/reactive-element': 1.4.1
      lit-element: 3.2.2
      lit-html: 2.4.0
    dev: false

  /load-script/1.0.0:
    resolution: {integrity: sha512-kPEjMFtZvwL9TaZo0uZ2ml+Ye9HUMmPwbYRJ324qF9tqMejwykJ5ggTyvzmrbBeapCAbk98BSbTeovHEEP1uCA==}
    dev: false

  /load-tsconfig/0.2.3:
    resolution: {integrity: sha512-iyT2MXws+dc2Wi6o3grCFtGXpeMvHmJqS27sMPGtV2eUu4PeFnG+33I8BlFK1t1NWMjOpcx9bridn5yxLDX2gQ==}
    engines: {node: ^12.20.0 || ^14.13.1 || >=16.0.0}
    dev: true

  /load-yaml-file/0.2.0:
    resolution: {integrity: sha512-OfCBkGEw4nN6JLtgRidPX6QxjBQGQf72q3si2uvqyFEMbycSFFHwAZeXx6cJgFM9wmLrf9zBwCP3Ivqa+LLZPw==}
    engines: {node: '>=6'}
    dependencies:
      graceful-fs: 4.2.10
      js-yaml: 3.14.1
      pify: 4.0.1
      strip-bom: 3.0.0
    dev: true

  /loader-utils/1.2.3:
    resolution: {integrity: sha512-fkpz8ejdnEMG3s37wGL07iSBDg99O9D5yflE9RGNH3hRdx9SOwYfnGYdZOUIZitN8E+E2vkq3MUMYMvPYl5ZZA==}
    engines: {node: '>=4.0.0'}
    dependencies:
      big.js: 5.2.2
      emojis-list: 2.1.0
      json5: 1.0.1
    dev: false

  /locate-path/5.0.0:
    resolution: {integrity: sha512-t7hw9pI+WvuwNJXwk5zVHpyhIqzg2qTlklJOf0mVxGSbe3Fp2VieZcduNYjaLDoy6p9uGpQEGWG87WpMKlNq8g==}
    engines: {node: '>=8'}
    dependencies:
      p-locate: 4.1.0
    dev: true

  /locate-path/6.0.0:
    resolution: {integrity: sha512-iPZK6eYjbxRu3uB4/WZ3EsEIMJFMqAoopl3R+zuq0UjcAm/MO6KCweDgPfP3elTztoKP3KtnVHxTn2NHBSDVUw==}
    engines: {node: '>=10'}
    dependencies:
      p-locate: 5.0.0
    dev: true

  /lodash-es/4.17.21:
    resolution: {integrity: sha512-mKnC+QJ9pWVzv+C4/U3rRsHapFfHvQFoFB92e52xeyGMcX6/OlIl78je1u8vePzYZSkkogMPJ2yjxxsb89cxyw==}

  /lodash.get/4.4.2:
    resolution: {integrity: sha512-z+Uw/vLuy6gQe8cfaFWD7p0wVv8fJl3mbzXh33RS+0oW2wvUqiRXiQ69gLWSLpgB5/6sU+r6BlQR0MBILadqTQ==}
    dev: true

  /lodash.memoize/4.1.2:
    resolution: {integrity: sha512-t7j+NzmgnQzTAYXcsHYLgimltOV1MXHtlOWf6GjL9Kj8GK5FInw5JotxvbOs+IvV1/Dzo04/fCGfLVs7aXb4Ag==}
    dev: true

  /lodash.sortby/4.7.0:
    resolution: {integrity: sha512-HDWXG8isMntAyRF5vZ7xKuEvOhT4AhlRt/3czTSjvGUxjYCBVRQY48ViDHyfYz9VIoBkW4TMGQNapx+l3RUwdA==}
    dev: true

  /lodash.startcase/4.4.0:
    resolution: {integrity: sha512-+WKqsK294HMSc2jEbNgpHpd0JfIBhp7rEV4aqXWqFr6AlXov+SlcgB1Fv01y2kGe3Gc8nMW7VA0SrGuSkRfIEg==}
    dev: true

  /lodash.uniq/4.5.0:
    resolution: {integrity: sha512-xfBaXQd9ryd9dlSDvnvI0lvxfLJlYAZzXomUYzLKtUeOQvOP5piqAWuGtrhWeqaXK9hhoM/iyJc5AV+XfsX3HQ==}
    dev: true

  /lodash/4.17.21:
    resolution: {integrity: sha512-v2kDEe57lecTulaDIuNTPy3Ry4gLGJ6Z1O3vE1krgXZNrsQ+LFTGHVxVjcXPs17LhbZVGedAJv8XZ1tvj5FvSg==}

  /loglevel/1.8.0:
    resolution: {integrity: sha512-G6A/nJLRgWOuuwdNuA6koovfEV1YpqqAG4pRUlFaz3jj2QNZ8M4vBqnVA+HBTmU/AMNUtlOsMmSpF6NyOjztbA==}
    engines: {node: '>= 0.6.0'}
    dev: true

  /long/4.0.0:
    resolution: {integrity: sha512-XsP+KhQif4bjX1kbuSiySJFNAehNxgLb6hPRGJ9QsUr8ajHkuXGdrHmFUTUUXhDwVX2R5bY4JNZEwbUiMhV+MA==}
    dev: true

  /longest-streak/3.0.1:
    resolution: {integrity: sha512-cHlYSUpL2s7Fb3394mYxwTYj8niTaNHUCLr0qdiCXQfSjfuA7CKofpX2uSwEfFDQ0EB7JcnMnm+GjbqqoinYYg==}
    dev: false

  /loose-envify/1.4.0:
    resolution: {integrity: sha512-lyuxPGr/Wfhrlem2CL/UcnUc1zcqKAImBDzukY7Y5F/yQiNdko6+fRLevlw1HgMySw7f611UIY408EtxRSoK3Q==}
    hasBin: true
    dependencies:
      js-tokens: 4.0.0
    dev: false

  /lower-case/2.0.2:
    resolution: {integrity: sha512-7fm3l3NAF9WfN6W3JOmf5drwpVqX78JtoGJ3A6W0a6ZnldM41w2fV5D490psKFTpMds8TJse/eHLFFsNHHjHgg==}
    dependencies:
      tslib: 2.4.0
    dev: true

  /lru-cache/4.1.5:
    resolution: {integrity: sha512-sWZlbEP2OsHNkXrMl5GYk/jKk70MBng6UU4YI/qGDYbgf6YbP4EvmqISbXCoJiRKs+1bSpFHVgQxvJ17F2li5g==}
    dependencies:
      pseudomap: 1.0.2
      yallist: 2.1.2

  /lru-cache/6.0.0:
    resolution: {integrity: sha512-Jo6dJ04CmSjuznwJSS3pUeWmd/H0ffTlkXXgwZi+eq1UCmqQwCh+eLsYOYCwY991i2Fah4h1BEMCx4qThGbsiA==}
    engines: {node: '>=10'}
    dependencies:
      yallist: 4.0.0
    dev: true

  /lru-cache/7.14.0:
    resolution: {integrity: sha512-EIRtP1GrSJny0dqb50QXRUNBxHJhcpxHC++M5tD7RYbvLLn5KVWKsbyswSSqDuU15UFi3bgTQIY8nhDMeF6aDQ==}
    engines: {node: '>=12'}
    dev: true

  /make-dir/2.1.0:
    resolution: {integrity: sha512-LS9X+dc8KLxXCb8dni79fLIIUA5VyZoyjSMCwTluaXA0o27cCK0bhXkpgw+sTXVpPy/lSO57ilRixqk0vDmtRA==}
    engines: {node: '>=6'}
    dependencies:
      pify: 4.0.1
      semver: 5.7.1
    dev: true

  /make-dir/3.1.0:
    resolution: {integrity: sha512-g3FeP20LNwhALb/6Cz6Dd4F2ngze0jz7tbzrD2wAV+o9FeNHe4rL+yK2md0J/fiSf1sa1ADhXqi5+oVwOM/eGw==}
    engines: {node: '>=8'}
    dependencies:
      semver: 6.3.0
    dev: true

  /make-error/1.3.6:
    resolution: {integrity: sha512-s8UhlNe7vPKomQhC1qFelMokr/Sc3AgNbso3n74mVPA5LTZwkB9NlXf4XPamLxJE8h0gh73rM94xvwRT2CVInw==}
    dev: true

  /makeerror/1.0.12:
    resolution: {integrity: sha512-JmqCvUhmt43madlpFzG4BQzG2Z3m6tvQDNKdClZnO3VbIudJYmxsT0FNJMeiB2+JTSlTQTSbU8QdesVmwJcmLg==}
    dependencies:
      tmpl: 1.0.5
    dev: true

  /map-obj/1.0.1:
    resolution: {integrity: sha512-7N/q3lyZ+LVCp7PzuxrJr4KMbBE2hW7BT7YNia330OFxIf4d3r5zVpicP2650l7CPN6RM9zOJRl3NGpqSiw3Eg==}
    engines: {node: '>=0.10.0'}
    dev: true

  /map-obj/4.3.0:
    resolution: {integrity: sha512-hdN1wVrZbb29eBGiGjJbeP8JbKjq1urkHJ/LIP/NY48MZ1QVXUsQBV1G1zvYFHn1XE06cwjBsOI2K3Ulnj1YXQ==}
    engines: {node: '>=8'}
    dev: true

  /markdown-extensions/1.1.1:
    resolution: {integrity: sha512-WWC0ZuMzCyDHYCasEGs4IPvLyTGftYwh6wIEOULOF0HXcqZlhwRzrK0w2VUlxWA98xnvb/jszw4ZSkJ6ADpM6Q==}
    engines: {node: '>=0.10.0'}
    dev: false

  /markdown-table/3.0.2:
    resolution: {integrity: sha512-y8j3a5/DkJCmS5x4dMCQL+OR0+2EAq3DOtio1COSHsmW2BGXnNCK3v12hJt1LrUz5iZH5g0LmuYOjDdI+czghA==}
    dev: false

  /match-sorter/6.3.1:
    resolution: {integrity: sha512-mxybbo3pPNuA+ZuCUhm5bwNkXrJTbsk5VWbR5wiwz/GC6LIiegBGn2w3O08UG/jdbYLinw51fSQ5xNU1U3MgBw==}
    dependencies:
      '@babel/runtime': 7.19.0
      remove-accents: 0.4.2
    dev: false

  /mdast-util-definitions/5.1.1:
    resolution: {integrity: sha512-rQ+Gv7mHttxHOBx2dkF4HWTg+EE+UR78ptQWDylzPKaQuVGdG4HIoY3SrS/pCp80nZ04greFvXbVFHT+uf0JVQ==}
    dependencies:
      '@types/mdast': 3.0.10
      '@types/unist': 2.0.6
      unist-util-visit: 4.1.1
    dev: false

  /mdast-util-find-and-replace/2.2.1:
    resolution: {integrity: sha512-SobxkQXFAdd4b5WmEakmkVoh18icjQRxGy5OWTCzgsLRm1Fu/KCtwD1HIQSsmq5ZRjVH0Ehwg6/Fn3xIUk+nKw==}
    dependencies:
      escape-string-regexp: 5.0.0
      unist-util-is: 5.1.1
      unist-util-visit-parents: 5.1.1
    dev: false

  /mdast-util-from-markdown/1.2.0:
    resolution: {integrity: sha512-iZJyyvKD1+K7QX1b5jXdE7Sc5dtoTry1vzV28UZZe8Z1xVnB/czKntJ7ZAkG0tANqRnBF6p3p7GpU1y19DTf2Q==}
    dependencies:
      '@types/mdast': 3.0.10
      '@types/unist': 2.0.6
      decode-named-character-reference: 1.0.2
      mdast-util-to-string: 3.1.0
      micromark: 3.0.10
      micromark-util-decode-numeric-character-reference: 1.0.0
      micromark-util-decode-string: 1.0.2
      micromark-util-normalize-identifier: 1.0.0
      micromark-util-symbol: 1.0.1
      micromark-util-types: 1.0.2
      unist-util-stringify-position: 3.0.2
      uvu: 0.5.6
    transitivePeerDependencies:
      - supports-color
    dev: false

  /mdast-util-gfm-autolink-literal/1.0.2:
    resolution: {integrity: sha512-FzopkOd4xTTBeGXhXSBU0OCDDh5lUj2rd+HQqG92Ld+jL4lpUfgX2AT2OHAVP9aEeDKp7G92fuooSZcYJA3cRg==}
    dependencies:
      '@types/mdast': 3.0.10
      ccount: 2.0.1
      mdast-util-find-and-replace: 2.2.1
      micromark-util-character: 1.1.0
    dev: false

  /mdast-util-gfm-footnote/1.0.1:
    resolution: {integrity: sha512-p+PrYlkw9DeCRkTVw1duWqPRHX6Ywh2BNKJQcZbCwAuP/59B0Lk9kakuAd7KbQprVO4GzdW8eS5++A9PUSqIyw==}
    dependencies:
      '@types/mdast': 3.0.10
      mdast-util-to-markdown: 1.3.0
      micromark-util-normalize-identifier: 1.0.0
    dev: false

  /mdast-util-gfm-strikethrough/1.0.1:
    resolution: {integrity: sha512-zKJbEPe+JP6EUv0mZ0tQUyLQOC+FADt0bARldONot/nefuISkaZFlmVK4tU6JgfyZGrky02m/I6PmehgAgZgqg==}
    dependencies:
      '@types/mdast': 3.0.10
      mdast-util-to-markdown: 1.3.0
    dev: false

  /mdast-util-gfm-table/1.0.6:
    resolution: {integrity: sha512-uHR+fqFq3IvB3Rd4+kzXW8dmpxUhvgCQZep6KdjsLK4O6meK5dYZEayLtIxNus1XO3gfjfcIFe8a7L0HZRGgag==}
    dependencies:
      '@types/mdast': 3.0.10
      markdown-table: 3.0.2
      mdast-util-from-markdown: 1.2.0
      mdast-util-to-markdown: 1.3.0
    transitivePeerDependencies:
      - supports-color
    dev: false

  /mdast-util-gfm-task-list-item/1.0.1:
    resolution: {integrity: sha512-KZ4KLmPdABXOsfnM6JHUIjxEvcx2ulk656Z/4Balw071/5qgnhz+H1uGtf2zIGnrnvDC8xR4Fj9uKbjAFGNIeA==}
    dependencies:
      '@types/mdast': 3.0.10
      mdast-util-to-markdown: 1.3.0
    dev: false

  /mdast-util-gfm/2.0.1:
    resolution: {integrity: sha512-42yHBbfWIFisaAfV1eixlabbsa6q7vHeSPY+cg+BBjX51M8xhgMacqH9g6TftB/9+YkcI0ooV4ncfrJslzm/RQ==}
    dependencies:
      mdast-util-from-markdown: 1.2.0
      mdast-util-gfm-autolink-literal: 1.0.2
      mdast-util-gfm-footnote: 1.0.1
      mdast-util-gfm-strikethrough: 1.0.1
      mdast-util-gfm-table: 1.0.6
      mdast-util-gfm-task-list-item: 1.0.1
      mdast-util-to-markdown: 1.3.0
    transitivePeerDependencies:
      - supports-color
    dev: false

  /mdast-util-mdx-expression/1.3.1:
    resolution: {integrity: sha512-TTb6cKyTA1RD+1su1iStZ5PAv3rFfOUKcoU5EstUpv/IZo63uDX03R8+jXjMEhcobXnNOiG6/ccekvVl4eV1zQ==}
    dependencies:
      '@types/estree-jsx': 1.0.0
      '@types/hast': 2.3.4
      '@types/mdast': 3.0.10
      mdast-util-from-markdown: 1.2.0
      mdast-util-to-markdown: 1.3.0
    transitivePeerDependencies:
      - supports-color
    dev: false

  /mdast-util-mdx-jsx/2.1.0:
    resolution: {integrity: sha512-KzgzfWMhdteDkrY4mQtyvTU5bc/W4ppxhe9SzelO6QUUiwLAM+Et2Dnjjprik74a336kHdo0zKm7Tp+n6FFeRg==}
    dependencies:
      '@types/estree-jsx': 1.0.0
      '@types/hast': 2.3.4
      '@types/mdast': 3.0.10
      ccount: 2.0.1
      mdast-util-to-markdown: 1.3.0
      parse-entities: 4.0.0
      stringify-entities: 4.0.3
      unist-util-remove-position: 4.0.1
      unist-util-stringify-position: 3.0.2
      vfile-message: 3.1.2
    dev: false

  /mdast-util-mdx/2.0.0:
    resolution: {integrity: sha512-M09lW0CcBT1VrJUaF/PYxemxxHa7SLDHdSn94Q9FhxjCQfuW7nMAWKWimTmA3OyDMSTH981NN1csW1X+HPSluw==}
    dependencies:
      mdast-util-mdx-expression: 1.3.1
      mdast-util-mdx-jsx: 2.1.0
      mdast-util-mdxjs-esm: 1.3.0
    transitivePeerDependencies:
      - supports-color
    dev: false

  /mdast-util-mdxjs-esm/1.3.0:
    resolution: {integrity: sha512-7N5ihsOkAEGjFotIX9p/YPdl4TqUoMxL4ajNz7PbT89BqsdWJuBC9rvgt6wpbwTZqWWR0jKWqQbwsOWDBUZv4g==}
    dependencies:
      '@types/estree-jsx': 1.0.0
      '@types/hast': 2.3.4
      '@types/mdast': 3.0.10
      mdast-util-from-markdown: 1.2.0
      mdast-util-to-markdown: 1.3.0
    transitivePeerDependencies:
      - supports-color
    dev: false

  /mdast-util-to-hast/12.2.4:
    resolution: {integrity: sha512-a21xoxSef1l8VhHxS1Dnyioz6grrJkoaCUgGzMD/7dWHvboYX3VW53esRUfB5tgTyz4Yos1n25SPcj35dJqmAg==}
    dependencies:
      '@types/hast': 2.3.4
      '@types/mdast': 3.0.10
      mdast-util-definitions: 5.1.1
      micromark-util-sanitize-uri: 1.1.0
      trim-lines: 3.0.1
      unist-builder: 3.0.0
      unist-util-generated: 2.0.0
      unist-util-position: 4.0.3
      unist-util-visit: 4.1.1
    dev: false

  /mdast-util-to-markdown/1.3.0:
    resolution: {integrity: sha512-6tUSs4r+KK4JGTTiQ7FfHmVOaDrLQJPmpjD6wPMlHGUVXoG9Vjc3jIeP+uyBWRf8clwB2blM+W7+KrlMYQnftA==}
    dependencies:
      '@types/mdast': 3.0.10
      '@types/unist': 2.0.6
      longest-streak: 3.0.1
      mdast-util-to-string: 3.1.0
      micromark-util-decode-string: 1.0.2
      unist-util-visit: 4.1.1
      zwitch: 2.0.2
    dev: false

  /mdast-util-to-string/3.1.0:
    resolution: {integrity: sha512-n4Vypz/DZgwo0iMHLQL49dJzlp7YtAJP+N07MZHpjPf/5XJuHUWstviF4Mn2jEiR/GNmtnRRqnwsXExk3igfFA==}
    dev: false

  /mdn-data/2.0.14:
    resolution: {integrity: sha512-dn6wd0uw5GsdswPFfsgMp5NSB0/aDe6fK94YJV/AJDYXL6HVLWBsxeq7js7Ad+mU2K9LAlwpk6kN2D5mwCPVow==}
    dev: true

  /media-typer/0.3.0:
    resolution: {integrity: sha1-hxDXrwqmJvj/+hzgAWhUUmMlV0g=}
    engines: {node: '>= 0.6'}
    dev: true

  /memoize-one/5.2.1:
    resolution: {integrity: sha512-zYiwtZUcYyXKo/np96AGZAckk+FWWsUdJ3cHGGmld7+AhvcWmQyGCYUh1hc4Q/pkOhb65dQR/pqCyK0cOaHz4Q==}
    dev: false

  /meow/6.1.1:
    resolution: {integrity: sha512-3YffViIt2QWgTy6Pale5QpopX/IvU3LPL03jOTqp6pGj3VjesdO/U8CuHMKpnQr4shCNCM5fd5XFFvIIl6JBHg==}
    engines: {node: '>=8'}
    dependencies:
      '@types/minimist': 1.2.2
      camelcase-keys: 6.2.2
      decamelize-keys: 1.1.0
      hard-rejection: 2.1.0
      minimist-options: 4.1.0
      normalize-package-data: 2.5.0
      read-pkg-up: 7.0.1
      redent: 3.0.0
      trim-newlines: 3.0.1
      type-fest: 0.13.1
      yargs-parser: 18.1.3
    dev: true

  /merge-descriptors/1.0.1:
    resolution: {integrity: sha1-sAqqVW3YtEVoFQ7J0blT8/kMu2E=}
    dev: true

  /merge-stream/2.0.0:
    resolution: {integrity: sha512-abv/qOcuPfk3URPfDzmZU1LKmuw8kT+0nIHvKrKgFrwifol/doWcdA4ZqsWQ8ENrFKkd67Mfpo/LovbIUsbt3w==}
    dev: true

  /merge2/1.4.1:
    resolution: {integrity: sha512-8q7VEgMJW4J8tcfVPy8g09NcQwZdbwFEqhe/WZkoIzjn/3TGDwtOCYtXGxA3O8tPzpczCCDgv+P2P5y00ZJOOg==}
    engines: {node: '>= 8'}
    dev: true

  /mermaid/9.1.7:
    resolution: {integrity: sha512-MRVHXy5FLjnUQUG7YS3UN9jEN6FXCJbFCXVGJQjVIbiR6Vhw0j/6pLIjqsiah9xoHmQU6DEaKOvB3S1g/1nBPA==}
    dependencies:
      '@braintree/sanitize-url': 6.0.0
      d3: 7.6.1
      dagre: 0.8.5
      dagre-d3: 0.6.4
      dompurify: 2.4.0
      graphlib: 2.1.8
      khroma: 2.0.0
      moment-mini: 2.24.0
      stylis: 4.1.2
    dev: false

  /methods/1.1.2:
    resolution: {integrity: sha512-iclAHeNqNm68zFtnZ0e+1L2yUIdvzNoauKU4WBA3VvH/vPFieF7qfRlwUZU+DA9P9bPXIS90ulxoUoCH23sV2w==}
    engines: {node: '>= 0.6'}
    dev: true

  /micromark-core-commonmark/1.0.6:
    resolution: {integrity: sha512-K+PkJTxqjFfSNkfAhp4GB+cZPfQd6dxtTXnf+RjZOV7T4EEXnvgzOcnp+eSTmpGk9d1S9sL6/lqrgSNn/s0HZA==}
    dependencies:
      decode-named-character-reference: 1.0.2
      micromark-factory-destination: 1.0.0
      micromark-factory-label: 1.0.2
      micromark-factory-space: 1.0.0
      micromark-factory-title: 1.0.2
      micromark-factory-whitespace: 1.0.0
      micromark-util-character: 1.1.0
      micromark-util-chunked: 1.0.0
      micromark-util-classify-character: 1.0.0
      micromark-util-html-tag-name: 1.1.0
      micromark-util-normalize-identifier: 1.0.0
      micromark-util-resolve-all: 1.0.0
      micromark-util-subtokenize: 1.0.2
      micromark-util-symbol: 1.0.1
      micromark-util-types: 1.0.2
      uvu: 0.5.6
    dev: false

  /micromark-extension-gfm-autolink-literal/1.0.3:
    resolution: {integrity: sha512-i3dmvU0htawfWED8aHMMAzAVp/F0Z+0bPh3YrbTPPL1v4YAlCZpy5rBO5p0LPYiZo0zFVkoYh7vDU7yQSiCMjg==}
    dependencies:
      micromark-util-character: 1.1.0
      micromark-util-sanitize-uri: 1.1.0
      micromark-util-symbol: 1.0.1
      micromark-util-types: 1.0.2
      uvu: 0.5.6
    dev: false

  /micromark-extension-gfm-footnote/1.0.4:
    resolution: {integrity: sha512-E/fmPmDqLiMUP8mLJ8NbJWJ4bTw6tS+FEQS8CcuDtZpILuOb2kjLqPEeAePF1djXROHXChM/wPJw0iS4kHCcIg==}
    dependencies:
      micromark-core-commonmark: 1.0.6
      micromark-factory-space: 1.0.0
      micromark-util-character: 1.1.0
      micromark-util-normalize-identifier: 1.0.0
      micromark-util-sanitize-uri: 1.1.0
      micromark-util-symbol: 1.0.1
      micromark-util-types: 1.0.2
      uvu: 0.5.6
    dev: false

  /micromark-extension-gfm-strikethrough/1.0.4:
    resolution: {integrity: sha512-/vjHU/lalmjZCT5xt7CcHVJGq8sYRm80z24qAKXzaHzem/xsDYb2yLL+NNVbYvmpLx3O7SYPuGL5pzusL9CLIQ==}
    dependencies:
      micromark-util-chunked: 1.0.0
      micromark-util-classify-character: 1.0.0
      micromark-util-resolve-all: 1.0.0
      micromark-util-symbol: 1.0.1
      micromark-util-types: 1.0.2
      uvu: 0.5.6
    dev: false

  /micromark-extension-gfm-table/1.0.5:
    resolution: {integrity: sha512-xAZ8J1X9W9K3JTJTUL7G6wSKhp2ZYHrFk5qJgY/4B33scJzE2kpfRL6oiw/veJTbt7jiM/1rngLlOKPWr1G+vg==}
    dependencies:
      micromark-factory-space: 1.0.0
      micromark-util-character: 1.1.0
      micromark-util-symbol: 1.0.1
      micromark-util-types: 1.0.2
      uvu: 0.5.6
    dev: false

  /micromark-extension-gfm-tagfilter/1.0.1:
    resolution: {integrity: sha512-Ty6psLAcAjboRa/UKUbbUcwjVAv5plxmpUTy2XC/3nJFL37eHej8jrHrRzkqcpipJliuBH30DTs7+3wqNcQUVA==}
    dependencies:
      micromark-util-types: 1.0.2
    dev: false

  /micromark-extension-gfm-task-list-item/1.0.3:
    resolution: {integrity: sha512-PpysK2S1Q/5VXi72IIapbi/jliaiOFzv7THH4amwXeYXLq3l1uo8/2Be0Ac1rEwK20MQEsGH2ltAZLNY2KI/0Q==}
    dependencies:
      micromark-factory-space: 1.0.0
      micromark-util-character: 1.1.0
      micromark-util-symbol: 1.0.1
      micromark-util-types: 1.0.2
      uvu: 0.5.6
    dev: false

  /micromark-extension-gfm/2.0.1:
    resolution: {integrity: sha512-p2sGjajLa0iYiGQdT0oelahRYtMWvLjy8J9LOCxzIQsllMCGLbsLW+Nc+N4vi02jcRJvedVJ68cjelKIO6bpDA==}
    dependencies:
      micromark-extension-gfm-autolink-literal: 1.0.3
      micromark-extension-gfm-footnote: 1.0.4
      micromark-extension-gfm-strikethrough: 1.0.4
      micromark-extension-gfm-table: 1.0.5
      micromark-extension-gfm-tagfilter: 1.0.1
      micromark-extension-gfm-task-list-item: 1.0.3
      micromark-util-combine-extensions: 1.0.0
      micromark-util-types: 1.0.2
    dev: false

  /micromark-extension-mdx-expression/1.0.3:
    resolution: {integrity: sha512-TjYtjEMszWze51NJCZmhv7MEBcgYRgb3tJeMAJ+HQCAaZHHRBaDCccqQzGizR/H4ODefP44wRTgOn2vE5I6nZA==}
    dependencies:
      micromark-factory-mdx-expression: 1.0.6
      micromark-factory-space: 1.0.0
      micromark-util-character: 1.1.0
      micromark-util-events-to-acorn: 1.2.0
      micromark-util-symbol: 1.0.1
      micromark-util-types: 1.0.2
      uvu: 0.5.6
    dev: false

  /micromark-extension-mdx-jsx/1.0.3:
    resolution: {integrity: sha512-VfA369RdqUISF0qGgv2FfV7gGjHDfn9+Qfiv5hEwpyr1xscRj/CiVRkU7rywGFCO7JwJ5L0e7CJz60lY52+qOA==}
    dependencies:
      '@types/acorn': 4.0.6
      estree-util-is-identifier-name: 2.0.1
      micromark-factory-mdx-expression: 1.0.6
      micromark-factory-space: 1.0.0
      micromark-util-character: 1.1.0
      micromark-util-symbol: 1.0.1
      micromark-util-types: 1.0.2
      uvu: 0.5.6
      vfile-message: 3.1.2
    dev: false

  /micromark-extension-mdx-md/1.0.0:
    resolution: {integrity: sha512-xaRAMoSkKdqZXDAoSgp20Azm0aRQKGOl0RrS81yGu8Hr/JhMsBmfs4wR7m9kgVUIO36cMUQjNyiyDKPrsv8gOw==}
    dependencies:
      micromark-util-types: 1.0.2
    dev: false

  /micromark-extension-mdxjs-esm/1.0.3:
    resolution: {integrity: sha512-2N13ol4KMoxb85rdDwTAC6uzs8lMX0zeqpcyx7FhS7PxXomOnLactu8WI8iBNXW8AVyea3KIJd/1CKnUmwrK9A==}
    dependencies:
      micromark-core-commonmark: 1.0.6
      micromark-util-character: 1.1.0
      micromark-util-events-to-acorn: 1.2.0
      micromark-util-symbol: 1.0.1
      micromark-util-types: 1.0.2
      unist-util-position-from-estree: 1.1.1
      uvu: 0.5.6
      vfile-message: 3.1.2
    dev: false

  /micromark-extension-mdxjs/1.0.0:
    resolution: {integrity: sha512-TZZRZgeHvtgm+IhtgC2+uDMR7h8eTKF0QUX9YsgoL9+bADBpBY6SiLvWqnBlLbCEevITmTqmEuY3FoxMKVs1rQ==}
    dependencies:
      acorn: 8.8.0
      acorn-jsx: 5.3.2_acorn@8.8.0
      micromark-extension-mdx-expression: 1.0.3
      micromark-extension-mdx-jsx: 1.0.3
      micromark-extension-mdx-md: 1.0.0
      micromark-extension-mdxjs-esm: 1.0.3
      micromark-util-combine-extensions: 1.0.0
      micromark-util-types: 1.0.2
    dev: false

  /micromark-factory-destination/1.0.0:
    resolution: {integrity: sha512-eUBA7Rs1/xtTVun9TmV3gjfPz2wEwgK5R5xcbIM5ZYAtvGF6JkyaDsj0agx8urXnO31tEO6Ug83iVH3tdedLnw==}
    dependencies:
      micromark-util-character: 1.1.0
      micromark-util-symbol: 1.0.1
      micromark-util-types: 1.0.2
    dev: false

  /micromark-factory-label/1.0.2:
    resolution: {integrity: sha512-CTIwxlOnU7dEshXDQ+dsr2n+yxpP0+fn271pu0bwDIS8uqfFcumXpj5mLn3hSC8iw2MUr6Gx8EcKng1dD7i6hg==}
    dependencies:
      micromark-util-character: 1.1.0
      micromark-util-symbol: 1.0.1
      micromark-util-types: 1.0.2
      uvu: 0.5.6
    dev: false

  /micromark-factory-mdx-expression/1.0.6:
    resolution: {integrity: sha512-WRQIc78FV7KrCfjsEf/sETopbYjElh3xAmNpLkd1ODPqxEngP42eVRGbiPEQWpRV27LzqW+XVTvQAMIIRLPnNA==}
    dependencies:
      micromark-factory-space: 1.0.0
      micromark-util-character: 1.1.0
      micromark-util-events-to-acorn: 1.2.0
      micromark-util-symbol: 1.0.1
      micromark-util-types: 1.0.2
      unist-util-position-from-estree: 1.1.1
      uvu: 0.5.6
      vfile-message: 3.1.2
    dev: false

  /micromark-factory-space/1.0.0:
    resolution: {integrity: sha512-qUmqs4kj9a5yBnk3JMLyjtWYN6Mzfcx8uJfi5XAveBniDevmZasdGBba5b4QsvRcAkmvGo5ACmSUmyGiKTLZew==}
    dependencies:
      micromark-util-character: 1.1.0
      micromark-util-types: 1.0.2
    dev: false

  /micromark-factory-title/1.0.2:
    resolution: {integrity: sha512-zily+Nr4yFqgMGRKLpTVsNl5L4PMu485fGFDOQJQBl2NFpjGte1e86zC0da93wf97jrc4+2G2GQudFMHn3IX+A==}
    dependencies:
      micromark-factory-space: 1.0.0
      micromark-util-character: 1.1.0
      micromark-util-symbol: 1.0.1
      micromark-util-types: 1.0.2
      uvu: 0.5.6
    dev: false

  /micromark-factory-whitespace/1.0.0:
    resolution: {integrity: sha512-Qx7uEyahU1lt1RnsECBiuEbfr9INjQTGa6Err+gF3g0Tx4YEviPbqqGKNv/NrBaE7dVHdn1bVZKM/n5I/Bak7A==}
    dependencies:
      micromark-factory-space: 1.0.0
      micromark-util-character: 1.1.0
      micromark-util-symbol: 1.0.1
      micromark-util-types: 1.0.2
    dev: false

  /micromark-util-character/1.1.0:
    resolution: {integrity: sha512-agJ5B3unGNJ9rJvADMJ5ZiYjBRyDpzKAOk01Kpi1TKhlT1APx3XZk6eN7RtSz1erbWHC2L8T3xLZ81wdtGRZzg==}
    dependencies:
      micromark-util-symbol: 1.0.1
      micromark-util-types: 1.0.2
    dev: false

  /micromark-util-chunked/1.0.0:
    resolution: {integrity: sha512-5e8xTis5tEZKgesfbQMKRCyzvffRRUX+lK/y+DvsMFdabAicPkkZV6gO+FEWi9RfuKKoxxPwNL+dFF0SMImc1g==}
    dependencies:
      micromark-util-symbol: 1.0.1
    dev: false

  /micromark-util-classify-character/1.0.0:
    resolution: {integrity: sha512-F8oW2KKrQRb3vS5ud5HIqBVkCqQi224Nm55o5wYLzY/9PwHGXC01tr3d7+TqHHz6zrKQ72Okwtvm/xQm6OVNZA==}
    dependencies:
      micromark-util-character: 1.1.0
      micromark-util-symbol: 1.0.1
      micromark-util-types: 1.0.2
    dev: false

  /micromark-util-combine-extensions/1.0.0:
    resolution: {integrity: sha512-J8H058vFBdo/6+AsjHp2NF7AJ02SZtWaVUjsayNFeAiydTxUwViQPxN0Hf8dp4FmCQi0UUFovFsEyRSUmFH3MA==}
    dependencies:
      micromark-util-chunked: 1.0.0
      micromark-util-types: 1.0.2
    dev: false

  /micromark-util-decode-numeric-character-reference/1.0.0:
    resolution: {integrity: sha512-OzO9AI5VUtrTD7KSdagf4MWgHMtET17Ua1fIpXTpuhclCqD8egFWo85GxSGvxgkGS74bEahvtM0WP0HjvV0e4w==}
    dependencies:
      micromark-util-symbol: 1.0.1
    dev: false

  /micromark-util-decode-string/1.0.2:
    resolution: {integrity: sha512-DLT5Ho02qr6QWVNYbRZ3RYOSSWWFuH3tJexd3dgN1odEuPNxCngTCXJum7+ViRAd9BbdxCvMToPOD/IvVhzG6Q==}
    dependencies:
      decode-named-character-reference: 1.0.2
      micromark-util-character: 1.1.0
      micromark-util-decode-numeric-character-reference: 1.0.0
      micromark-util-symbol: 1.0.1
    dev: false

  /micromark-util-encode/1.0.1:
    resolution: {integrity: sha512-U2s5YdnAYexjKDel31SVMPbfi+eF8y1U4pfiRW/Y8EFVCy/vgxk/2wWTxzcqE71LHtCuCzlBDRU2a5CQ5j+mQA==}
    dev: false

  /micromark-util-events-to-acorn/1.2.0:
    resolution: {integrity: sha512-WWp3bf7xT9MppNuw3yPjpnOxa8cj5ACivEzXJKu0WwnjBYfzaBvIAT9KfeyI0Qkll+bfQtfftSwdgTH6QhTOKw==}
    dependencies:
      '@types/acorn': 4.0.6
      '@types/estree': 1.0.0
      estree-util-visit: 1.2.0
      micromark-util-types: 1.0.2
      uvu: 0.5.6
      vfile-location: 4.0.1
      vfile-message: 3.1.2
    dev: false

  /micromark-util-html-tag-name/1.1.0:
    resolution: {integrity: sha512-BKlClMmYROy9UiV03SwNmckkjn8QHVaWkqoAqzivabvdGcwNGMMMH/5szAnywmsTBUzDsU57/mFi0sp4BQO6dA==}
    dev: false

  /micromark-util-normalize-identifier/1.0.0:
    resolution: {integrity: sha512-yg+zrL14bBTFrQ7n35CmByWUTFsgst5JhA4gJYoty4Dqzj4Z4Fr/DHekSS5aLfH9bdlfnSvKAWsAgJhIbogyBg==}
    dependencies:
      micromark-util-symbol: 1.0.1
    dev: false

  /micromark-util-resolve-all/1.0.0:
    resolution: {integrity: sha512-CB/AGk98u50k42kvgaMM94wzBqozSzDDaonKU7P7jwQIuH2RU0TeBqGYJz2WY1UdihhjweivStrJ2JdkdEmcfw==}
    dependencies:
      micromark-util-types: 1.0.2
    dev: false

  /micromark-util-sanitize-uri/1.1.0:
    resolution: {integrity: sha512-RoxtuSCX6sUNtxhbmsEFQfWzs8VN7cTctmBPvYivo98xb/kDEoTCtJQX5wyzIYEmk/lvNFTat4hL8oW0KndFpg==}
    dependencies:
      micromark-util-character: 1.1.0
      micromark-util-encode: 1.0.1
      micromark-util-symbol: 1.0.1
    dev: false

  /micromark-util-subtokenize/1.0.2:
    resolution: {integrity: sha512-d90uqCnXp/cy4G881Ub4psE57Sf8YD0pim9QdjCRNjfas2M1u6Lbt+XZK9gnHL2XFhnozZiEdCa9CNfXSfQ6xA==}
    dependencies:
      micromark-util-chunked: 1.0.0
      micromark-util-symbol: 1.0.1
      micromark-util-types: 1.0.2
      uvu: 0.5.6
    dev: false

  /micromark-util-symbol/1.0.1:
    resolution: {integrity: sha512-oKDEMK2u5qqAptasDAwWDXq0tG9AssVwAx3E9bBF3t/shRIGsWIRG+cGafs2p/SnDSOecnt6hZPCE2o6lHfFmQ==}
    dev: false

  /micromark-util-types/1.0.2:
    resolution: {integrity: sha512-DCfg/T8fcrhrRKTPjRrw/5LLvdGV7BHySf/1LOZx7TzWZdYRjogNtyNq885z3nNallwr3QUKARjqvHqX1/7t+w==}
    dev: false

  /micromark/3.0.10:
    resolution: {integrity: sha512-ryTDy6UUunOXy2HPjelppgJ2sNfcPz1pLlMdA6Rz9jPzhLikWXv/irpWV/I2jd68Uhmny7hHxAlAhk4+vWggpg==}
    dependencies:
      '@types/debug': 4.1.7
      debug: 4.3.4
      decode-named-character-reference: 1.0.2
      micromark-core-commonmark: 1.0.6
      micromark-factory-space: 1.0.0
      micromark-util-character: 1.1.0
      micromark-util-chunked: 1.0.0
      micromark-util-combine-extensions: 1.0.0
      micromark-util-decode-numeric-character-reference: 1.0.0
      micromark-util-encode: 1.0.1
      micromark-util-normalize-identifier: 1.0.0
      micromark-util-resolve-all: 1.0.0
      micromark-util-sanitize-uri: 1.1.0
      micromark-util-subtokenize: 1.0.2
      micromark-util-symbol: 1.0.1
      micromark-util-types: 1.0.2
      uvu: 0.5.6
    transitivePeerDependencies:
      - supports-color
    dev: false

  /micromatch/4.0.5:
    resolution: {integrity: sha512-DMy+ERcEW2q8Z2Po+WNXuw3c5YaUSFjAO5GsJqfEl7UjvtIuFKO6ZrKvcItdy98dwFI2N1tg3zNIdKaQT+aNdA==}
    engines: {node: '>=8.6'}
    dependencies:
      braces: 3.0.2
      picomatch: 2.3.1
    dev: true

  /mime-db/1.52.0:
    resolution: {integrity: sha512-sPU4uV7dYlvtWJxwwxHD0PuihVNiE7TyAbQ5SWxDCB9mUYvOgroQOwYQQOKPJ8CIbE+1ETVlOoK1UC2nU3gYvg==}
    engines: {node: '>= 0.6'}
    dev: true

  /mime-types/2.1.35:
    resolution: {integrity: sha512-ZDY+bPm5zTTF+YpCrAU9nK0UgICYPT0QtT1NZWFv4s++TNkcgVaT0g6+4R2uI4MjQjzysHB1zxuWL50hzaeXiw==}
    engines: {node: '>= 0.6'}
    dependencies:
      mime-db: 1.52.0
    dev: true

  /mime/1.6.0:
    resolution: {integrity: sha512-x0Vn8spI+wuJ1O6S7gnbaQg8Pxh4NNHb7KSINmEWKiPE4RKOplvijn+NkmYmmRgP68mc70j2EbeTFRsrswaQeg==}
    engines: {node: '>=4'}
    hasBin: true
    dev: true

  /mimic-fn/2.1.0:
    resolution: {integrity: sha512-OqbOk5oEQeAZ8WXWydlu9HJjz9WVdEIvamMCcXmuqUYjTknH/sqsWvhQ3vgwKFRR1HpjvNBKQ37nbJgYzGqGcg==}
    engines: {node: '>=6'}
    dev: true

  /min-indent/1.0.1:
    resolution: {integrity: sha512-I9jwMn07Sy/IwOj3zVkVik2JTvgpaykDZEigL6Rx6N9LbMywwUSMtxET+7lVoDLLd3O3IXwJwvuuns8UB/HeAg==}
    engines: {node: '>=4'}
    dev: true

  /minimatch/3.1.2:
    resolution: {integrity: sha512-J7p63hRiAjw1NDEww1W7i37+ByIrOWO5XQQAzZ3VOcL0PNybwpfmV/N05zFAzwQ9USyEcX6t3UO+K5aqBQOIHw==}
    dependencies:
      brace-expansion: 1.1.11
    dev: true

  /minimatch/5.1.0:
    resolution: {integrity: sha512-9TPBGGak4nHfGZsPBohm9AWg6NoT7QTCehS3BIJABslyZbzxfV78QM2Y6+i741OPZIafFAaiiEMh5OyIrJPgtg==}
    engines: {node: '>=10'}
    dependencies:
      brace-expansion: 2.0.1
    dev: true

  /minimist-options/4.1.0:
    resolution: {integrity: sha512-Q4r8ghd80yhO/0j1O3B2BjweX3fiHg9cdOwjJd2J76Q135c+NDxGCqdYKQ1SKBuFfgWbAUzBfvYjPUEeNgqN1A==}
    engines: {node: '>= 6'}
    dependencies:
      arrify: 1.0.1
      is-plain-obj: 1.1.0
      kind-of: 6.0.3
    dev: true

  /minimist/1.2.6:
    resolution: {integrity: sha512-Jsjnk4bw3YJqYzbdyBiNsPWHPfO++UGG749Cxs6peCu5Xg4nrena6OVxOYxrQTqww0Jmwt+Ref8rggumkTLz9Q==}

  /mixme/0.5.4:
    resolution: {integrity: sha512-3KYa4m4Vlqx98GPdOHghxSdNtTvcP8E0kkaJ5Dlh+h2DRzF7zpuVVcA8B0QpKd11YJeP9QQ7ASkKzOeu195Wzw==}
    engines: {node: '>= 8.0.0'}
    dev: true

  /mkdirp/1.0.4:
    resolution: {integrity: sha512-vVqVZQyf3WLx2Shd0qJ9xuvqgAyKPLAiqITEtqW0oIUjzo3PePDd6fW9iFz30ef7Ysp/oiWqbhszeGWW2T6Gzw==}
    engines: {node: '>=10'}
    hasBin: true
    dev: true

  /moment-mini/2.24.0:
    resolution: {integrity: sha512-9ARkWHBs+6YJIvrIp0Ik5tyTTtP9PoV0Ssu2Ocq5y9v8+NOOpWiRshAp8c4rZVWTOe+157on/5G+zj5pwIQFEQ==}
    dev: false

  /mri/1.2.0:
    resolution: {integrity: sha512-tzzskb3bG8LvYGFF/mDTpq3jpI6Q9wc3LEmBaghu+DdCssd1FakN7Bc0hVNmEyGq1bq3RgfkCb3cmQLpNPOroA==}
    engines: {node: '>=4'}

  /mrmime/1.0.1:
    resolution: {integrity: sha512-hzzEagAgDyoU1Q6yg5uI+AorQgdvMCur3FcKf7NhMKWsaYg+RnbTyHRa/9IlLF9rf455MOCtcqqrQQ83pPP7Uw==}
    engines: {node: '>=10'}
    dev: false

  /ms/2.0.0:
    resolution: {integrity: sha512-Tpp60P6IUJDTuOq/5Z8cdskzJujfwqfOTkrwIwj7IRISpnkJnT6SyJ4PCPnGMoFjC9ddhal5KVIYtAt97ix05A==}
    dev: true

  /ms/2.1.2:
    resolution: {integrity: sha512-sGkPx+VjMtmA6MX27oA4FBFELFCZZ4S4XqeGOXCv68tT+jb3vk/RyaKWP0PTKyWtmLSM0b+adUTEvbs1PEaH2w==}

  /ms/2.1.3:
    resolution: {integrity: sha512-6FlzubTLZG3J2a/NVCAleEhjzq5oxgHyaCU9yYXvcLsvoVaHJq/s5xXI6/XXP6tz7R9xAOtHnSO/tXtF3WRTlA==}
    dev: true

  /multimatch/4.0.0:
    resolution: {integrity: sha512-lDmx79y1z6i7RNx0ZGCPq1bzJ6ZoDDKbvh7jxr9SJcWLkShMzXrHbYVpTdnhNM5MXpDUxCQ4DgqVttVXlBgiBQ==}
    engines: {node: '>=8'}
    dependencies:
      '@types/minimatch': 3.0.5
      array-differ: 3.0.0
      array-union: 2.1.0
      arrify: 2.0.1
      minimatch: 3.1.2
    dev: true

  /mz/2.7.0:
    resolution: {integrity: sha512-z81GNO7nnYMEhrGh9LeymoE4+Yr0Wn5McHIZMK5cfQCl+NDX08sCZgUc9/6MHni9IWuFLm1Z3HTCXu2z9fN62Q==}
    dependencies:
      any-promise: 1.3.0
      object-assign: 4.1.1
      thenify-all: 1.6.0
    dev: true

  /nanoclone/0.2.1:
    resolution: {integrity: sha512-wynEP02LmIbLpcYw8uBKpcfF6dmg2vcpKqxeH5UcoKEYdExslsdUA4ugFauuaeYdTB76ez6gJW8XAZ6CgkXYxA==}

  /nanoid/3.3.4:
    resolution: {integrity: sha512-MqBkQh/OHTS2egovRtLk45wEyNXwF+cokD+1YPf9u5VfJiRdAiRwB2froX5Co9Rh20xs4siNPm8naNotSD6RBw==}
    engines: {node: ^10 || ^12 || ^13.7 || ^14 || >=15.0.1}
    hasBin: true

  /natural-compare/1.4.0:
    resolution: {integrity: sha512-OWND8ei3VtNC9h7V60qff3SVobHr996CTwgxubgyQYEpg290h9J0buyECNNJexkFm5sOajh5G116RYA1c8ZMSw==}
    dev: true

  /negotiator/0.6.3:
    resolution: {integrity: sha512-+EUsqGPLsM+j/zdChZjsnX51g4XrHFOIXwfnCVPGlQk/k5giakcKsuxCObBRu6DSm9opw/O6slWbJdghQM4bBg==}
    engines: {node: '>= 0.6'}
    dev: true

  /next-sitemap/3.1.24_next@12.3.1:
    resolution: {integrity: sha512-dEFOI6cnNffDcmxis/1IVNK2JI1wtxxGoj2ipP7L8xDVbxjyuuH2V8MEajHPPrIhybfGk6gyZ5HDpXgVcTv9QA==}
    engines: {node: '>=14.18'}
    hasBin: true
    peerDependencies:
      '@next/env': '*'
      next: '*'
    dependencies:
      '@corex/deepmerge': 4.0.29
      minimist: 1.2.6
      next: 12.3.1_biqbaboplfbrettd7655fr4n2y
    dev: false

  /next-themes/0.2.1_azq6kxkn3od7qdylwkyksrwopy:
    resolution: {integrity: sha512-B+AKNfYNIzh0vqQQKqQItTS8evEouKD7H5Hj3kmuPERwddR2TxvDSFZuTj6T7Jfn1oyeUyJMydPl1Bkxkh0W7A==}
    peerDependencies:
      next: '*'
      react: '*'
      react-dom: '*'
    dependencies:
      next: 12.3.1_biqbaboplfbrettd7655fr4n2y
      react: 18.2.0
      react-dom: 18.2.0_react@18.2.0
    dev: false

  /next-videos/1.5.0:
    resolution: {integrity: sha512-U6HY68UDxsDMMRgjABYq1S2EIStqZNp8FFtL8LKXJrhGFIO1nM2a3Afy0jw3JI2nK1HSXq4s4anQ96Yn4ukceA==}
    dependencies:
      file-loader: 4.3.0
    transitivePeerDependencies:
      - webpack
    dev: false

  /next/12.3.1_biqbaboplfbrettd7655fr4n2y:
    resolution: {integrity: sha512-l7bvmSeIwX5lp07WtIiP9u2ytZMv7jIeB8iacR28PuUEFG5j0HGAPnMqyG5kbZNBG2H7tRsrQ4HCjuMOPnANZw==}
    engines: {node: '>=12.22.0'}
    hasBin: true
    peerDependencies:
      fibers: '>= 3.1.0'
      node-sass: ^6.0.0 || ^7.0.0
      react: ^17.0.2 || ^18.0.0-0
      react-dom: ^17.0.2 || ^18.0.0-0
      sass: ^1.3.0
    peerDependenciesMeta:
      fibers:
        optional: true
      node-sass:
        optional: true
      sass:
        optional: true
    dependencies:
      '@next/env': 12.3.1
      '@swc/helpers': 0.4.11
      caniuse-lite: 1.0.30001414
      postcss: 8.4.14
      react: 18.2.0
      react-dom: 18.2.0_react@18.2.0
      styled-jsx: 5.0.7_react@18.2.0
      use-sync-external-store: 1.2.0_react@18.2.0
    optionalDependencies:
      '@next/swc-android-arm-eabi': 12.3.1
      '@next/swc-android-arm64': 12.3.1
      '@next/swc-darwin-arm64': 12.3.1
      '@next/swc-darwin-x64': 12.3.1
      '@next/swc-freebsd-x64': 12.3.1
      '@next/swc-linux-arm-gnueabihf': 12.3.1
      '@next/swc-linux-arm64-gnu': 12.3.1
      '@next/swc-linux-arm64-musl': 12.3.1
      '@next/swc-linux-x64-gnu': 12.3.1
      '@next/swc-linux-x64-musl': 12.3.1
      '@next/swc-win32-arm64-msvc': 12.3.1
      '@next/swc-win32-ia32-msvc': 12.3.1
      '@next/swc-win32-x64-msvc': 12.3.1
    transitivePeerDependencies:
      - '@babel/core'
      - babel-plugin-macros
    dev: false

  /nextra-theme-docs/2.0.0-beta.29_azq6kxkn3od7qdylwkyksrwopy:
    resolution: {integrity: sha512-2oGsuOv7sMxnsYPM6+qI7F0Rcq9cMTtClwa8MeOdn0FCtMjhxJjfeLxpDvXrELkVNOU9/Bg1SFHxHTLpt0/Xjw==}
    peerDependencies:
      next: '>=9.5.3'
      react: '>=16.13.1'
      react-dom: '>=16.13.1'
    dependencies:
      '@headlessui/react': 1.7.3_biqbaboplfbrettd7655fr4n2y
      '@mdx-js/react': 2.1.3_react@18.2.0
      '@popperjs/core': 2.11.6
      '@reach/skip-nav': 0.17.0_biqbaboplfbrettd7655fr4n2y
      clsx: 1.2.1
      flexsearch: 0.7.31
      focus-visible: 5.2.0
      github-slugger: 1.4.0
      intersection-observer: 0.12.2
      match-sorter: 6.3.1
      next: 12.3.1_biqbaboplfbrettd7655fr4n2y
      next-themes: 0.2.1_azq6kxkn3od7qdylwkyksrwopy
      parse-git-url: 1.0.1
      react: 18.2.0
      react-dom: 18.2.0_react@18.2.0
      scroll-into-view-if-needed: 2.2.29
    dev: false

  /nextra/2.0.0-beta.29_azq6kxkn3od7qdylwkyksrwopy:
    resolution: {integrity: sha512-UjsaoMNsJRG0fbzqgoLDXgvJwcSJxwPr+ojBBjJsaZ6fu5+cwbCx8wXazA0y5sSxGw75fG6D1I7rS6pflHctuQ==}
    peerDependencies:
      next: '>=9.5.3'
      react: '>=16.13.1'
      react-dom: '>=16.13.1'
    dependencies:
      '@mdx-js/mdx': 2.1.3
      '@napi-rs/simple-git': 0.1.8
      github-slugger: 1.4.0
      graceful-fs: 4.2.10
      gray-matter: 4.0.3
      next: 12.3.1_biqbaboplfbrettd7655fr4n2y
      react: 18.2.0
      react-dom: 18.2.0_react@18.2.0
      rehype-mdx-title: 1.0.0
      rehype-pretty-code: 0.2.4_shiki@0.10.1
      remark-gfm: 3.0.1
      remark-reading-time: 2.0.1
      shiki: 0.10.1
      slash: 3.0.0
      title: 3.5.3
      unist-util-visit: 4.1.1
    transitivePeerDependencies:
      - supports-color
    dev: false

  /no-case/3.0.4:
    resolution: {integrity: sha512-fgAN3jGAh+RoxUGZHTSOLJIqUc2wmoBwGR4tbpNAKmmovFoWq0OdRkb0VkldReO2a2iBT/OEulG9XSUc10r3zg==}
    dependencies:
      lower-case: 2.0.2
      tslib: 2.4.0
    dev: true

  /node-fetch/2.6.7:
    resolution: {integrity: sha512-ZjMPFEfVx5j+y2yF35Kzx5sF7kDzxuDj6ziH4FFbOp87zKDZNx8yExJIb05OGF4Nlt9IHFIMBkRl41VdvcNdbQ==}
    engines: {node: 4.x || >=6.0.0}
    peerDependencies:
      encoding: ^0.1.0
    peerDependenciesMeta:
      encoding:
        optional: true
    dependencies:
      whatwg-url: 5.0.0
    dev: true

  /node-int64/0.4.0:
    resolution: {integrity: sha512-O5lz91xSOeoXP6DulyHfllpq+Eg00MWitZIbtPfoSEvqIHdl5gfcY6hYzDWnj0qD5tz52PI08u9qUvSVeUBeHw==}
    dev: true

  /node-releases/2.0.6:
    resolution: {integrity: sha512-PiVXnNuFm5+iYkLBNeq5211hvO38y63T0i2KKh2KnUs3RpzJ+JtODFjkD8yjLwnDkTYF1eKXheUwdssR+NRZdg==}
    dev: true

  /normalize-package-data/2.5.0:
    resolution: {integrity: sha512-/5CMN3T0R4XTj4DcGaexo+roZSdSFW/0AOOTROrjxzCG1wrWXEsGbRKevjlIL+ZDE4sZlJr5ED4YW0yqmkK+eA==}
    dependencies:
      hosted-git-info: 2.8.9
      resolve: 1.22.1
      semver: 5.7.1
      validate-npm-package-license: 3.0.4
    dev: true

  /normalize-path/3.0.0:
    resolution: {integrity: sha512-6eZs5Ls3WtCisHWp9S2GUy8dqkpGi4BVSz3GaqiE6ezub0512ESztXUwUB6C6IKbQkY2Pnb/mD4WYojCRwcwLA==}
    engines: {node: '>=0.10.0'}
    dev: true

  /normalize-range/0.1.2:
    resolution: {integrity: sha512-bdok/XvKII3nUpklnV6P2hxtMNrCboOjAcyBuQnWEhO665FwrSNRxU+AqpsyvO6LgGYPspN+lu5CLtw4jPRKNA==}
    engines: {node: '>=0.10.0'}
    dev: true

  /normalize-url/6.1.0:
    resolution: {integrity: sha512-DlL+XwOy3NxAQ8xuC0okPgK46iuVNAK01YN7RueYBqqFeGsBjV9XmCAzAdgt+667bCl5kPh9EqKKDwnaPG1I7A==}
    engines: {node: '>=10'}
    dev: true

  /npm-run-path/2.0.2:
    resolution: {integrity: sha512-lJxZYlT4DW/bRUtFh1MQIWqmLwQfAxnqWG4HhEdjMlkrJYnJn0Jrr2u3mgxqaWsdiBc76TYkTG/mhrnYTuzfHw==}
    engines: {node: '>=4'}
    dependencies:
      path-key: 2.0.1
    dev: false

  /npm-run-path/4.0.1:
    resolution: {integrity: sha512-S48WzZW777zhNIrn7gxOlISNAqi9ZC/uQFnRdbeIHhZhCA6UqpkOT8T1G7BvfdgP4Er8gF4sUbaS0i7QvIfCWw==}
    engines: {node: '>=8'}
    dependencies:
      path-key: 3.1.1
    dev: true

  /nth-check/2.1.1:
    resolution: {integrity: sha512-lqjrjmaOoAnWfMmBPL+XNnynZh2+swxiX3WUE0s4yEHI6m+AwrK2UZOimIRl3X/4QctVqS8AiZjFqyOGrMXb/w==}
    dependencies:
      boolbase: 1.0.0
    dev: true

  /object-assign/4.1.1:
    resolution: {integrity: sha512-rJgTQnkUnH1sFw8yT6VSU3zD3sWmu6sZhIseY8VX+GRu3P6F7Fu+JNDoXfklElbLJSnc3FUQHVe4cU5hj+BcUg==}
    engines: {node: '>=0.10.0'}

  /object-hash/3.0.0:
    resolution: {integrity: sha512-RSn9F68PjH9HqtltsSnqYC1XXoWe9Bju5+213R98cNGttag9q9yAOTzdbsqvIa7aNm5WffBZFpWYr2aWrklWAw==}
    engines: {node: '>= 6'}

  /object-inspect/1.12.2:
    resolution: {integrity: sha512-z+cPxW0QGUp0mcqcsgQyLVRDoXFQbXOwBaqyF7VIgI4TWNQsDHrBpUQslRmIfAoYWdYzs6UlKJtB2XJpTaNSpQ==}
    dev: true

  /object-keys/1.1.1:
    resolution: {integrity: sha512-NuAESUOUMrlIXOfHKzD6bpPu3tYt3xvjNdRIQ+FeT0lNb4K8WR70CaDxhuNguS2XG+GjkyMwOzsN5ZktImfhLA==}
    engines: {node: '>= 0.4'}
    dev: true

  /object.assign/4.1.4:
    resolution: {integrity: sha512-1mxKf0e58bvyjSCtKYY4sRe9itRk3PJpquJOjeIkz885CczcI4IvJJDLPS72oowuSh+pBxUFROpX+TU++hxhZQ==}
    engines: {node: '>= 0.4'}
    dependencies:
      call-bind: 1.0.2
      define-properties: 1.1.4
      has-symbols: 1.0.3
      object-keys: 1.1.1
    dev: true

  /on-finished/2.4.1:
    resolution: {integrity: sha512-oVlzkg3ENAhCk2zdv7IJwd/QUD4z2RxRwpkcGY8psCVcCYZNq4wYnVWALHM+brtuJjePWiYF/ClmuDr8Ch5+kg==}
    engines: {node: '>= 0.8'}
    dependencies:
      ee-first: 1.1.1
    dev: true

  /once/1.4.0:
    resolution: {integrity: sha512-lNaJgI+2Q5URQBkccEKHTQOPaXdUxnZZElQTZY0MFUAuaEqe1E+Nyvgdz/aIyNi6Z9MzO5dv1H8n58/GELp3+w==}
    dependencies:
      wrappy: 1.0.2
    dev: true

  /onetime/5.1.2:
    resolution: {integrity: sha512-kbpaSSGJTWdAY5KPVeMOKXSrPtr8C8C7wodJbcsd51jRnmD+GZu8Y0VoU6Dm5Z4vWr0Ig/1NKuWRKf7j5aaYSg==}
    engines: {node: '>=6'}
    dependencies:
      mimic-fn: 2.1.0
    dev: true

  /opener/1.5.2:
    resolution: {integrity: sha512-ur5UIdyw5Y7yEj9wLzhqXiy6GZ3Mwx0yGI+5sMn2r0N0v3cKJvUmFH5yPP+WXh9e0xfyzyJX95D8l088DNFj7A==}
    hasBin: true
    dev: false

  /os-tmpdir/1.0.2:
    resolution: {integrity: sha512-D2FR03Vir7FIu45XBY20mTb+/ZSWB00sjU9jdQXt83gDrI4Ztz5Fs7/yy74g2N5SVQY4xY1qDr4rNddwYRVX0g==}
    engines: {node: '>=0.10.0'}
    dev: true

  /outdent/0.5.0:
    resolution: {integrity: sha512-/jHxFIzoMXdqPzTaCpFzAAWhpkSjZPF4Vsn6jAfNpmbH/ymsmd7Qc6VE9BGn0L6YMj6uwpQLxCECpus4ukKS9Q==}
    dev: true

  /p-filter/2.1.0:
    resolution: {integrity: sha512-ZBxxZ5sL2HghephhpGAQdoskxplTwr7ICaehZwLIlfL6acuVgZPm8yBNuRAFBGEqtD/hmUeq9eqLg2ys9Xr/yw==}
    engines: {node: '>=8'}
    dependencies:
      p-map: 2.1.0
    dev: true

  /p-finally/1.0.0:
    resolution: {integrity: sha512-LICb2p9CB7FS+0eR1oqWnHhp0FljGLZCWBE9aix0Uye9W8LTQPwMTYVGWQWIw9RdQiDg4+epXQODwIYJtSJaow==}
    engines: {node: '>=4'}
    dev: false

  /p-limit/2.3.0:
    resolution: {integrity: sha512-//88mFWSJx8lxCzwdAABTJL2MyWB12+eIY7MDL2SqLmAkeKU9qxRvWuSyTjm3FUmpBEMuFfckAIqEaVGUDxb6w==}
    engines: {node: '>=6'}
    dependencies:
      p-try: 2.2.0
    dev: true

  /p-limit/3.1.0:
    resolution: {integrity: sha512-TYOanM3wGwNGsZN2cVTYPArw454xnXj5qmWF1bEoAc4+cU/ol7GVh7odevjp1FNHduHc3KZMcFduxU5Xc6uJRQ==}
    engines: {node: '>=10'}
    dependencies:
      yocto-queue: 0.1.0
    dev: true

  /p-locate/4.1.0:
    resolution: {integrity: sha512-R79ZZ/0wAxKGu3oYMlz8jy/kbhsNrS7SKZ7PxEHBgJ5+F2mtFW2fK2cOtBh1cHYkQsbzFV7I+EoRKe6Yt0oK7A==}
    engines: {node: '>=8'}
    dependencies:
      p-limit: 2.3.0
    dev: true

  /p-locate/5.0.0:
    resolution: {integrity: sha512-LaNjtRWUBY++zB5nE/NwcaoMylSPk+S+ZHNB1TzdbMJMny6dynpAGt7X/tl/QYq3TIeE6nxHppbo2LGymrG5Pw==}
    engines: {node: '>=10'}
    dependencies:
      p-limit: 3.1.0
    dev: true

  /p-map/2.1.0:
    resolution: {integrity: sha512-y3b8Kpd8OAN444hxfBbFfj1FY/RjtTd8tzYwhUqNYXx0fXx2iX4maP4Qr6qhIKbQXI02wTLAda4fYUbDagTUFw==}
    engines: {node: '>=6'}
    dev: true

  /p-try/2.2.0:
    resolution: {integrity: sha512-R4nPAVTAU0B9D35/Gk3uJf/7XYbQcyohSKdvAxIRSNghFl4e71hVoGnBNQz9cWaXxO2I10KTC+3jMdvvoKw6dQ==}
    engines: {node: '>=6'}
    dev: true

  /param-case/3.0.4:
    resolution: {integrity: sha512-RXlj7zCYokReqWpOPH9oYivUzLYZ5vAPIfEmCTNViosC78F8F0H9y7T7gG2M39ymgutxF5gcFEsyZQSph9Bp3A==}
    dependencies:
      dot-case: 3.0.4
      tslib: 2.4.0
    dev: true

  /parse-entities/4.0.0:
    resolution: {integrity: sha512-5nk9Fn03x3rEhGaX1FU6IDwG/k+GxLXlFAkgrbM1asuAFl3BhdQWvASaIsmwWypRNcZKHPYnIuOSfIWEyEQnPQ==}
    dependencies:
      '@types/unist': 2.0.6
      character-entities: 2.0.2
      character-entities-legacy: 3.0.0
      character-reference-invalid: 2.0.1
      decode-named-character-reference: 1.0.2
      is-alphanumerical: 2.0.1
      is-decimal: 2.0.1
      is-hexadecimal: 2.0.1
    dev: false

  /parse-git-url/1.0.1:
    resolution: {integrity: sha512-Zukjztu09UXpXV/Q+4vgwyVPzUBkUvDjlqHlpG+swv/zYzed/5Igw/33rIEJxFDRc5LxvEqYDVDzhBfnOLWDYw==}
    dev: false

  /parse-json/5.2.0:
    resolution: {integrity: sha512-ayCKvm/phCGxOkYRSCM82iDwct8/EonSEgCSxWxD7ve6jHggsFl4fZVQBPRNgQoKiuV/odhFrGzQXZwbifC8Rg==}
    engines: {node: '>=8'}
    dependencies:
      '@babel/code-frame': 7.18.6
      error-ex: 1.3.2
      json-parse-even-better-errors: 2.3.1
      lines-and-columns: 1.2.4
    dev: true

  /parse-numeric-range/1.3.0:
    resolution: {integrity: sha512-twN+njEipszzlMJd4ONUYgSfZPDxgHhT9Ahed5uTigpQn90FggW4SA/AIPq/6a149fTbE9qBEcSwE3FAEp6wQQ==}
    dev: false

  /parseurl/1.3.3:
    resolution: {integrity: sha512-CiyeOxFT/JZyN5m0z9PfXw4SCBJ6Sygz1Dpl0wqjlhDEGGBP1GnsUVEL0p63hoG1fcj3fHynXi9NYO4nWOL+qQ==}
    engines: {node: '>= 0.8'}
    dev: true

  /path-exists/4.0.0:
    resolution: {integrity: sha512-ak9Qy5Q7jYb2Wwcey5Fpvg2KoAc/ZIhLSLOSBmRmygPsGwkVVt0fZa0qrtMz+m6tJTAHfZQ8FnmB4MG4LWy7/w==}
    engines: {node: '>=8'}
    dev: true

  /path-is-absolute/1.0.1:
    resolution: {integrity: sha512-AVbw3UJ2e9bq64vSaS9Am0fje1Pa8pbGqTTsmXfaIiMpnr5DlDhfJOuLj9Sf95ZPVDAUerDfEk88MPmPe7UCQg==}
    engines: {node: '>=0.10.0'}
    dev: true

  /path-key/2.0.1:
    resolution: {integrity: sha512-fEHGKCSmUSDPv4uoj8AlD+joPlq3peND+HRYyxFz4KPw4z926S/b8rIuFs2FYJg3BwsxJf6A9/3eIdLaYC+9Dw==}
    engines: {node: '>=4'}
    dev: false

  /path-key/3.1.1:
    resolution: {integrity: sha512-ojmeN0qd+y0jszEtoY48r0Peq5dwMEkIlCOu6Q5f41lfkswXuKtYrhgoTpLnyIcHm24Uhqx+5Tqm2InSwLhE6Q==}
    engines: {node: '>=8'}
    dev: true

  /path-parse/1.0.7:
    resolution: {integrity: sha512-LDJzPVEEEPR+y48z93A0Ed0yXb8pAByGWo/k5YYdYgpY2/2EsOsksJrq7lOHxryrVOn1ejG6oAp8ahvOIQD8sw==}
    dev: true

  /path-to-regexp/0.1.7:
    resolution: {integrity: sha512-5DFkuoqlv1uYQKxy8omFBeJPQcdoE07Kv2sferDCrAq1ohOU+MSDswDIbnx3YAM60qIOnYa53wBhXW0EbMonrQ==}
    dev: true

  /path-type/4.0.0:
    resolution: {integrity: sha512-gDKb8aZMDeD/tZWs9P6+q0J9Mwkdl6xMV8TjnGP3qJVJ06bdMgkbBlLU8IdfOsIsFz2BW1rNVT3XuNEl8zPAvw==}
    engines: {node: '>=8'}
    dev: true

  /periscopic/3.0.4:
    resolution: {integrity: sha512-SFx68DxCv0Iyo6APZuw/AKewkkThGwssmU0QWtTlvov3VAtPX+QJ4CadwSaz8nrT5jPIuxdvJWB4PnD2KNDxQg==}
    dependencies:
      estree-walker: 3.0.1
      is-reference: 3.0.0
    dev: false

  /picocolors/1.0.0:
    resolution: {integrity: sha512-1fygroTLlHu66zi26VoTDv8yRgm0Fccecssto+MhsZ0D/DGW2sm8E8AjW7NU5VVTRt5GxbeZ5qBuJr+HyLYkjQ==}

  /picomatch/2.3.1:
    resolution: {integrity: sha512-JU3teHTNjmE2VCGFzuY8EXzCDVwEqB2a8fsIvwaStHhAWJEeVd1o1QD80CU6+ZdEXXSLbSsuLwJjkCBWqRQUVA==}
    engines: {node: '>=8.6'}
    dev: true

  /pify/2.3.0:
    resolution: {integrity: sha512-udgsAY+fTnvv7kI7aaxbqwWNb0AHiB0qBO89PZKPkoTmGOgdbrHDKD+0B2X4uTfJ/FT1R09r9gTsjUjNJotuog==}
    engines: {node: '>=0.10.0'}
    dev: true

  /pify/4.0.1:
    resolution: {integrity: sha512-uB80kBFb/tfd68bVleG9T5GGsGPjJrLAUpR5PZIrhBnIaRTQRjqdJSsIKkOP6OAIFbj7GOrcudc5pNjZ+geV2g==}
    engines: {node: '>=6'}
    dev: true

  /pirates/4.0.5:
    resolution: {integrity: sha512-8V9+HQPupnaXMA23c5hvl69zXvTwTzyAYasnkb0Tts4XvO4CliqONMOnvlq26rkhLC3nWDFBJf73LU1e1VZLaQ==}
    engines: {node: '>= 6'}
    dev: true

  /pkg-dir/4.2.0:
    resolution: {integrity: sha512-HRDzbaKjC+AOWVXxAU/x54COGeIv9eb+6CkDSQoNTt4XyWoIJvuPsXizxu/Fr23EiekbtZwmh1IcIG/l/a10GQ==}
    engines: {node: '>=8'}
    dependencies:
      find-up: 4.1.0
    dev: true

  /postcss-calc/8.2.4_postcss@8.4.17:
    resolution: {integrity: sha512-SmWMSJmB8MRnnULldx0lQIyhSNvuDl9HfrZkaqqE/WHAhToYsAvDq+yAsA/kIyINDszOp3Rh0GFoNuH5Ypsm3Q==}
    peerDependencies:
      postcss: ^8.2.2
    dependencies:
      postcss: 8.4.17
      postcss-selector-parser: 6.0.10
      postcss-value-parser: 4.2.0
    dev: true

  /postcss-colormin/5.3.0_postcss@8.4.17:
    resolution: {integrity: sha512-WdDO4gOFG2Z8n4P8TWBpshnL3JpmNmJwdnfP2gbk2qBA8PWwOYcmjmI/t3CmMeL72a7Hkd+x/Mg9O2/0rD54Pg==}
    engines: {node: ^10 || ^12 || >=14.0}
    peerDependencies:
      postcss: ^8.2.15
    dependencies:
      browserslist: 4.21.4
      caniuse-api: 3.0.0
      colord: 2.9.3
      postcss: 8.4.17
      postcss-value-parser: 4.2.0
    dev: true

  /postcss-convert-values/5.1.2_postcss@8.4.17:
    resolution: {integrity: sha512-c6Hzc4GAv95B7suy4udszX9Zy4ETyMCgFPUDtWjdFTKH1SE9eFY/jEpHSwTH1QPuwxHpWslhckUQWbNRM4ho5g==}
    engines: {node: ^10 || ^12 || >=14.0}
    peerDependencies:
      postcss: ^8.2.15
    dependencies:
      browserslist: 4.21.4
      postcss: 8.4.17
      postcss-value-parser: 4.2.0
    dev: true

  /postcss-discard-comments/5.1.2_postcss@8.4.17:
    resolution: {integrity: sha512-+L8208OVbHVF2UQf1iDmRcbdjJkuBF6IS29yBDSiWUIzpYaAhtNl6JYnYm12FnkeCwQqF5LeklOu6rAqgfBZqQ==}
    engines: {node: ^10 || ^12 || >=14.0}
    peerDependencies:
      postcss: ^8.2.15
    dependencies:
      postcss: 8.4.17
    dev: true

  /postcss-discard-duplicates/5.1.0_postcss@8.4.17:
    resolution: {integrity: sha512-zmX3IoSI2aoenxHV6C7plngHWWhUOV3sP1T8y2ifzxzbtnuhk1EdPwm0S1bIUNaJ2eNbWeGLEwzw8huPD67aQw==}
    engines: {node: ^10 || ^12 || >=14.0}
    peerDependencies:
      postcss: ^8.2.15
    dependencies:
      postcss: 8.4.17
    dev: true

  /postcss-discard-empty/5.1.1_postcss@8.4.17:
    resolution: {integrity: sha512-zPz4WljiSuLWsI0ir4Mcnr4qQQ5e1Ukc3i7UfE2XcrwKK2LIPIqE5jxMRxO6GbI3cv//ztXDsXwEWT3BHOGh3A==}
    engines: {node: ^10 || ^12 || >=14.0}
    peerDependencies:
      postcss: ^8.2.15
    dependencies:
      postcss: 8.4.17
    dev: true

  /postcss-discard-overridden/5.1.0_postcss@8.4.17:
    resolution: {integrity: sha512-21nOL7RqWR1kasIVdKs8HNqQJhFxLsyRfAnUDm4Fe4t4mCWL9OJiHvlHPjcd8zc5Myu89b/7wZDnOSjFgeWRtw==}
    engines: {node: ^10 || ^12 || >=14.0}
    peerDependencies:
      postcss: ^8.2.15
    dependencies:
      postcss: 8.4.17
    dev: true

  /postcss-import/14.1.0_postcss@8.4.17:
    resolution: {integrity: sha512-flwI+Vgm4SElObFVPpTIT7SU7R3qk2L7PyduMcokiaVKuWv9d/U+Gm/QAd8NDLuykTWTkcrjOeD2Pp1rMeBTGw==}
    engines: {node: '>=10.0.0'}
    peerDependencies:
      postcss: ^8.0.0
    dependencies:
      postcss: 8.4.17
      postcss-value-parser: 4.2.0
      read-cache: 1.0.0
      resolve: 1.22.1
    dev: true

  /postcss-import/15.0.0_postcss@8.4.17:
    resolution: {integrity: sha512-Y20shPQ07RitgBGv2zvkEAu9bqvrD77C9axhj/aA1BQj4czape2MdClCExvB27EwYEJdGgKZBpKanb0t1rK2Kg==}
    engines: {node: '>=14.0.0'}
    peerDependencies:
      postcss: ^8.0.0
    dependencies:
      postcss: 8.4.17
      postcss-value-parser: 4.2.0
      read-cache: 1.0.0
      resolve: 1.22.1
    dev: true

  /postcss-js/4.0.0_postcss@8.4.17:
    resolution: {integrity: sha512-77QESFBwgX4irogGVPgQ5s07vLvFqWr228qZY+w6lW599cRlK/HmnlivnnVUxkjHnCu4J16PDMHcH+e+2HbvTQ==}
    engines: {node: ^12 || ^14 || >= 16}
    peerDependencies:
      postcss: ^8.3.3
    dependencies:
      camelcase-css: 2.0.1
      postcss: 8.4.17
    dev: true

  /postcss-load-config/3.1.4_postcss@8.4.17:
    resolution: {integrity: sha512-6DiM4E7v4coTE4uzA8U//WhtPwyhiim3eyjEMFCnUpzbrkK9wJHgKDT2mR+HbtSrd/NubVaYTOpSpjUl8NQeRg==}
    engines: {node: '>= 10'}
    peerDependencies:
      postcss: '>=8.0.9'
      ts-node: '>=9.0.0'
    peerDependenciesMeta:
      postcss:
        optional: true
      ts-node:
        optional: true
    dependencies:
      lilconfig: 2.0.6
      postcss: 8.4.17
      yaml: 1.10.2
    dev: true

  /postcss-load-config/3.1.4_ts-node@10.9.1:
    resolution: {integrity: sha512-6DiM4E7v4coTE4uzA8U//WhtPwyhiim3eyjEMFCnUpzbrkK9wJHgKDT2mR+HbtSrd/NubVaYTOpSpjUl8NQeRg==}
    engines: {node: '>= 10'}
    peerDependencies:
      postcss: '>=8.0.9'
      ts-node: '>=9.0.0'
    peerDependenciesMeta:
      postcss:
        optional: true
      ts-node:
        optional: true
    dependencies:
      lilconfig: 2.0.6
      ts-node: 10.9.1_hn66opzbaneygq52jmwjxha6su
      yaml: 1.10.2
    dev: true

  /postcss-merge-longhand/5.1.6_postcss@8.4.17:
    resolution: {integrity: sha512-6C/UGF/3T5OE2CEbOuX7iNO63dnvqhGZeUnKkDeifebY0XqkkvrctYSZurpNE902LDf2yKwwPFgotnfSoPhQiw==}
    engines: {node: ^10 || ^12 || >=14.0}
    peerDependencies:
      postcss: ^8.2.15
    dependencies:
      postcss: 8.4.17
      postcss-value-parser: 4.2.0
      stylehacks: 5.1.0_postcss@8.4.17
    dev: true

  /postcss-merge-rules/5.1.2_postcss@8.4.17:
    resolution: {integrity: sha512-zKMUlnw+zYCWoPN6yhPjtcEdlJaMUZ0WyVcxTAmw3lkkN/NDMRkOkiuctQEoWAOvH7twaxUUdvBWl0d4+hifRQ==}
    engines: {node: ^10 || ^12 || >=14.0}
    peerDependencies:
      postcss: ^8.2.15
    dependencies:
      browserslist: 4.21.4
      caniuse-api: 3.0.0
      cssnano-utils: 3.1.0_postcss@8.4.17
      postcss: 8.4.17
      postcss-selector-parser: 6.0.10
    dev: true

  /postcss-minify-font-values/5.1.0_postcss@8.4.17:
    resolution: {integrity: sha512-el3mYTgx13ZAPPirSVsHqFzl+BBBDrXvbySvPGFnQcTI4iNslrPaFq4muTkLZmKlGk4gyFAYUBMH30+HurREyA==}
    engines: {node: ^10 || ^12 || >=14.0}
    peerDependencies:
      postcss: ^8.2.15
    dependencies:
      postcss: 8.4.17
      postcss-value-parser: 4.2.0
    dev: true

  /postcss-minify-gradients/5.1.1_postcss@8.4.17:
    resolution: {integrity: sha512-VGvXMTpCEo4qHTNSa9A0a3D+dxGFZCYwR6Jokk+/3oB6flu2/PnPXAh2x7x52EkY5xlIHLm+Le8tJxe/7TNhzw==}
    engines: {node: ^10 || ^12 || >=14.0}
    peerDependencies:
      postcss: ^8.2.15
    dependencies:
      colord: 2.9.3
      cssnano-utils: 3.1.0_postcss@8.4.17
      postcss: 8.4.17
      postcss-value-parser: 4.2.0
    dev: true

  /postcss-minify-params/5.1.3_postcss@8.4.17:
    resolution: {integrity: sha512-bkzpWcjykkqIujNL+EVEPOlLYi/eZ050oImVtHU7b4lFS82jPnsCb44gvC6pxaNt38Els3jWYDHTjHKf0koTgg==}
    engines: {node: ^10 || ^12 || >=14.0}
    peerDependencies:
      postcss: ^8.2.15
    dependencies:
      browserslist: 4.21.4
      cssnano-utils: 3.1.0_postcss@8.4.17
      postcss: 8.4.17
      postcss-value-parser: 4.2.0
    dev: true

  /postcss-minify-selectors/5.2.1_postcss@8.4.17:
    resolution: {integrity: sha512-nPJu7OjZJTsVUmPdm2TcaiohIwxP+v8ha9NehQ2ye9szv4orirRU3SDdtUmKH+10nzn0bAyOXZ0UEr7OpvLehg==}
    engines: {node: ^10 || ^12 || >=14.0}
    peerDependencies:
      postcss: ^8.2.15
    dependencies:
      postcss: 8.4.17
      postcss-selector-parser: 6.0.10
    dev: true

  /postcss-nested/5.0.6_postcss@8.4.17:
    resolution: {integrity: sha512-rKqm2Fk0KbA8Vt3AdGN0FB9OBOMDVajMG6ZCf/GoHgdxUJ4sBFp0A/uMIRm+MJUdo33YXEtjqIz8u7DAp8B7DA==}
    engines: {node: '>=12.0'}
    peerDependencies:
      postcss: ^8.2.14
    dependencies:
      postcss: 8.4.17
      postcss-selector-parser: 6.0.10
    dev: true

  /postcss-normalize-charset/5.1.0_postcss@8.4.17:
    resolution: {integrity: sha512-mSgUJ+pd/ldRGVx26p2wz9dNZ7ji6Pn8VWBajMXFf8jk7vUoSrZ2lt/wZR7DtlZYKesmZI680qjr2CeFF2fbUg==}
    engines: {node: ^10 || ^12 || >=14.0}
    peerDependencies:
      postcss: ^8.2.15
    dependencies:
      postcss: 8.4.17
    dev: true

  /postcss-normalize-display-values/5.1.0_postcss@8.4.17:
    resolution: {integrity: sha512-WP4KIM4o2dazQXWmFaqMmcvsKmhdINFblgSeRgn8BJ6vxaMyaJkwAzpPpuvSIoG/rmX3M+IrRZEz2H0glrQNEA==}
    engines: {node: ^10 || ^12 || >=14.0}
    peerDependencies:
      postcss: ^8.2.15
    dependencies:
      postcss: 8.4.17
      postcss-value-parser: 4.2.0
    dev: true

  /postcss-normalize-positions/5.1.1_postcss@8.4.17:
    resolution: {integrity: sha512-6UpCb0G4eofTCQLFVuI3EVNZzBNPiIKcA1AKVka+31fTVySphr3VUgAIULBhxZkKgwLImhzMR2Bw1ORK+37INg==}
    engines: {node: ^10 || ^12 || >=14.0}
    peerDependencies:
      postcss: ^8.2.15
    dependencies:
      postcss: 8.4.17
      postcss-value-parser: 4.2.0
    dev: true

  /postcss-normalize-repeat-style/5.1.1_postcss@8.4.17:
    resolution: {integrity: sha512-mFpLspGWkQtBcWIRFLmewo8aC3ImN2i/J3v8YCFUwDnPu3Xz4rLohDO26lGjwNsQxB3YF0KKRwspGzE2JEuS0g==}
    engines: {node: ^10 || ^12 || >=14.0}
    peerDependencies:
      postcss: ^8.2.15
    dependencies:
      postcss: 8.4.17
      postcss-value-parser: 4.2.0
    dev: true

  /postcss-normalize-string/5.1.0_postcss@8.4.17:
    resolution: {integrity: sha512-oYiIJOf4T9T1N4i+abeIc7Vgm/xPCGih4bZz5Nm0/ARVJ7K6xrDlLwvwqOydvyL3RHNf8qZk6vo3aatiw/go3w==}
    engines: {node: ^10 || ^12 || >=14.0}
    peerDependencies:
      postcss: ^8.2.15
    dependencies:
      postcss: 8.4.17
      postcss-value-parser: 4.2.0
    dev: true

  /postcss-normalize-timing-functions/5.1.0_postcss@8.4.17:
    resolution: {integrity: sha512-DOEkzJ4SAXv5xkHl0Wa9cZLF3WCBhF3o1SKVxKQAa+0pYKlueTpCgvkFAHfk+Y64ezX9+nITGrDZeVGgITJXjg==}
    engines: {node: ^10 || ^12 || >=14.0}
    peerDependencies:
      postcss: ^8.2.15
    dependencies:
      postcss: 8.4.17
      postcss-value-parser: 4.2.0
    dev: true

  /postcss-normalize-unicode/5.1.0_postcss@8.4.17:
    resolution: {integrity: sha512-J6M3MizAAZ2dOdSjy2caayJLQT8E8K9XjLce8AUQMwOrCvjCHv24aLC/Lps1R1ylOfol5VIDMaM/Lo9NGlk1SQ==}
    engines: {node: ^10 || ^12 || >=14.0}
    peerDependencies:
      postcss: ^8.2.15
    dependencies:
      browserslist: 4.21.4
      postcss: 8.4.17
      postcss-value-parser: 4.2.0
    dev: true

  /postcss-normalize-url/5.1.0_postcss@8.4.17:
    resolution: {integrity: sha512-5upGeDO+PVthOxSmds43ZeMeZfKH+/DKgGRD7TElkkyS46JXAUhMzIKiCa7BabPeIy3AQcTkXwVVN7DbqsiCew==}
    engines: {node: ^10 || ^12 || >=14.0}
    peerDependencies:
      postcss: ^8.2.15
    dependencies:
      normalize-url: 6.1.0
      postcss: 8.4.17
      postcss-value-parser: 4.2.0
    dev: true

  /postcss-normalize-whitespace/5.1.1_postcss@8.4.17:
    resolution: {integrity: sha512-83ZJ4t3NUDETIHTa3uEg6asWjSBYL5EdkVB0sDncx9ERzOKBVJIUeDO9RyA9Zwtig8El1d79HBp0JEi8wvGQnA==}
    engines: {node: ^10 || ^12 || >=14.0}
    peerDependencies:
      postcss: ^8.2.15
    dependencies:
      postcss: 8.4.17
      postcss-value-parser: 4.2.0
    dev: true

  /postcss-ordered-values/5.1.3_postcss@8.4.17:
    resolution: {integrity: sha512-9UO79VUhPwEkzbb3RNpqqghc6lcYej1aveQteWY+4POIwlqkYE21HKWaLDF6lWNuqCobEAyTovVhtI32Rbv2RQ==}
    engines: {node: ^10 || ^12 || >=14.0}
    peerDependencies:
      postcss: ^8.2.15
    dependencies:
      cssnano-utils: 3.1.0_postcss@8.4.17
      postcss: 8.4.17
      postcss-value-parser: 4.2.0
    dev: true

  /postcss-reduce-initial/5.1.0_postcss@8.4.17:
    resolution: {integrity: sha512-5OgTUviz0aeH6MtBjHfbr57tml13PuedK/Ecg8szzd4XRMbYxH4572JFG067z+FqBIf6Zp/d+0581glkvvWMFw==}
    engines: {node: ^10 || ^12 || >=14.0}
    peerDependencies:
      postcss: ^8.2.15
    dependencies:
      browserslist: 4.21.4
      caniuse-api: 3.0.0
      postcss: 8.4.17
    dev: true

  /postcss-reduce-transforms/5.1.0_postcss@8.4.17:
    resolution: {integrity: sha512-2fbdbmgir5AvpW9RLtdONx1QoYG2/EtqpNQbFASDlixBbAYuTcJ0dECwlqNqH7VbaUnEnh8SrxOe2sRIn24XyQ==}
    engines: {node: ^10 || ^12 || >=14.0}
    peerDependencies:
      postcss: ^8.2.15
    dependencies:
      postcss: 8.4.17
      postcss-value-parser: 4.2.0
    dev: true

  /postcss-selector-parser/6.0.10:
    resolution: {integrity: sha512-IQ7TZdoaqbT+LCpShg46jnZVlhWD2w6iQYAcYXfHARZ7X1t/UGhhceQDs5X0cGqKvYlHNOuv7Oa1xmb0oQuA3w==}
    engines: {node: '>=4'}
    dependencies:
      cssesc: 3.0.0
      util-deprecate: 1.0.2
    dev: true

  /postcss-svgo/5.1.0_postcss@8.4.17:
    resolution: {integrity: sha512-D75KsH1zm5ZrHyxPakAxJWtkyXew5qwS70v56exwvw542d9CRtTo78K0WeFxZB4G7JXKKMbEZtZayTGdIky/eA==}
    engines: {node: ^10 || ^12 || >=14.0}
    peerDependencies:
      postcss: ^8.2.15
    dependencies:
      postcss: 8.4.17
      postcss-value-parser: 4.2.0
      svgo: 2.8.0
    dev: true

  /postcss-unique-selectors/5.1.1_postcss@8.4.17:
    resolution: {integrity: sha512-5JiODlELrz8L2HwxfPnhOWZYWDxVHWL83ufOv84NrcgipI7TaeRsatAhK4Tr2/ZiYldpK/wBvw5BD3qfaK96GA==}
    engines: {node: ^10 || ^12 || >=14.0}
    peerDependencies:
      postcss: ^8.2.15
    dependencies:
      postcss: 8.4.17
      postcss-selector-parser: 6.0.10
    dev: true

  /postcss-value-parser/4.2.0:
    resolution: {integrity: sha512-1NNCs6uurfkVbeXG4S8JFT9t19m45ICnif8zWLd5oPSZ50QnwMfK+H3jv408d4jw/7Bttv5axS5IiHoLaVNHeQ==}
    dev: true

  /postcss/8.4.14:
    resolution: {integrity: sha512-E398TUmfAYFPBSdzgeieK2Y1+1cpdxJx8yXbK/m57nRhKSmk1GB2tO4lbLBtlkfPQTDKfe4Xqv1ASWPpayPEig==}
    engines: {node: ^10 || ^12 || >=14}
    dependencies:
      nanoid: 3.3.4
      picocolors: 1.0.0
      source-map-js: 1.0.2
    dev: false

  /postcss/8.4.17:
    resolution: {integrity: sha512-UNxNOLQydcOFi41yHNMcKRZ39NeXlr8AxGuZJsdub8vIb12fHzcq37DTU/QtbI6WLxNg2gF9Z+8qtRwTj1UI1Q==}
    engines: {node: ^10 || ^12 || >=14}
    dependencies:
      nanoid: 3.3.4
      picocolors: 1.0.0
      source-map-js: 1.0.2
    dev: true

  /preact/10.11.1:
    resolution: {integrity: sha512-1Wz5PCRm6Fg+6BTXWJHhX4wRK9MZbZBHuwBqfZlOdVm2NqPe8/rjYpufvYCwJSGb9layyzB2jTTXfpCTynLqFQ==}
    dev: false

  /preferred-pm/3.0.3:
    resolution: {integrity: sha512-+wZgbxNES/KlJs9q40F/1sfOd/j7f1O9JaHcW5Dsn3aUUOZg3L2bjpVUcKV2jvtElYfoTuQiNeMfQJ4kwUAhCQ==}
    engines: {node: '>=10'}
    dependencies:
      find-up: 5.0.0
      find-yarn-workspace-root2: 1.2.16
      path-exists: 4.0.0
      which-pm: 2.0.0
    dev: true

  /prettier/2.7.1:
    resolution: {integrity: sha512-ujppO+MkdPqoVINuDFDRLClm7D78qbDt0/NR+wp5FqEZOoTNAjPHWj17QRhu7geIHJfcNhRk1XVQmF8Bp3ye+g==}
    engines: {node: '>=10.13.0'}
    hasBin: true
    dev: true

  /pretty-format/28.1.3:
    resolution: {integrity: sha512-8gFb/To0OmxHR9+ZTb14Df2vNxdGCX8g1xWGUTqUw5TiZvcQf5sHKObd5UcPyLLyowNwDAMTF3XWOG1B6mxl1Q==}
    engines: {node: ^12.13.0 || ^14.15.0 || ^16.10.0 || >=17.0.0}
    dependencies:
      '@jest/schemas': 28.1.3
      ansi-regex: 5.0.1
      ansi-styles: 5.2.0
      react-is: 18.2.0
    dev: true

  /pretty-quick/3.1.3_prettier@2.7.1:
    resolution: {integrity: sha512-kOCi2FJabvuh1as9enxYmrnBC6tVMoVOenMaBqRfsvBHB0cbpYHjdQEpSglpASDFEXVwplpcGR4CLEaisYAFcA==}
    engines: {node: '>=10.13'}
    hasBin: true
    peerDependencies:
      prettier: '>=2.0.0'
    dependencies:
      chalk: 3.0.0
      execa: 4.1.0
      find-up: 4.1.0
      ignore: 5.2.0
      mri: 1.2.0
      multimatch: 4.0.0
      prettier: 2.7.1
    dev: true

  /prompts/2.4.2:
    resolution: {integrity: sha512-NxNv/kLguCA7p3jE8oL2aEBsrJWgAakBpgmgK6lpPWV+WuOmY6r2/zbAVnP+T8bQlA0nzHXSJSJW0Hq7ylaD2Q==}
    engines: {node: '>= 6'}
    dependencies:
      kleur: 3.0.3
      sisteransi: 1.0.5
    dev: true

  /prop-types/15.8.1:
    resolution: {integrity: sha512-oj87CgZICdulUohogVAR7AjlC0327U4el4L6eAvOqCeudMDVU0NThNaV+b9Df4dXgSP1gXMTnPdhfe/2qDH5cg==}
    dependencies:
      loose-envify: 1.4.0
      object-assign: 4.1.1
      react-is: 16.13.1
    dev: false

  /property-expr/2.0.5:
    resolution: {integrity: sha512-IJUkICM5dP5znhCckHSv30Q4b5/JA5enCtkRHYaOVOAocnH/1BQEYTC5NMfT3AVl/iXKdr3aqQbQn9DxyWknwA==}

  /property-information/6.1.1:
    resolution: {integrity: sha512-hrzC564QIl0r0vy4l6MvRLhafmUowhO/O3KgVSoXIbbA2Sz4j8HGpJc6T2cubRVwMwpdiG/vKGfhT4IixmKN9w==}
    dev: false

  /proxy-addr/2.0.7:
    resolution: {integrity: sha512-llQsMLSUDUPT44jdrU/O37qlnifitDP+ZwrmmZcoSKyLKvtZxpyV0n2/bD/N4tBAAZ/gJEdZU7KMraoK1+XYAg==}
    engines: {node: '>= 0.10'}
    dependencies:
      forwarded: 0.2.0
      ipaddr.js: 1.9.1
    dev: true

  /pseudomap/1.0.2:
    resolution: {integrity: sha512-b/YwNhb8lk1Zz2+bXXpS/LK9OisiZZ1SNsSLxN1x2OXVEhW2Ckr/7mWE5vrC1ZTiJlD9g19jWszTmJsB+oEpFQ==}

  /pump/3.0.0:
    resolution: {integrity: sha512-LwZy+p3SFs1Pytd/jYct4wpv49HiYCqd9Rlc5ZVdk0V+8Yzv6jR5Blk3TRmPL1ft69TxP0IMZGJ+WPFU2BFhww==}
    dependencies:
      end-of-stream: 1.4.4
      once: 1.4.0
    dev: true

  /punycode/1.4.1:
    resolution: {integrity: sha512-jmYNElW7yvO7TV33CjSmvSiE2yco3bV2czu/OzDKdMNVZQWfxCblURLhf+47syQRBntjfLdd/H0egrzIG+oaFQ==}
    dev: true

  /punycode/2.1.1:
    resolution: {integrity: sha512-XRsRjdf+j5ml+y/6GKHPZbrF/8p2Yga0JPtdqTIY2Xe5ohJPD9saDJJLPvp9+NSBprVvevdXZybnj2cv8OEd0A==}
    engines: {node: '>=6'}

  /qs/6.10.3:
    resolution: {integrity: sha512-wr7M2E0OFRfIfJZjKGieI8lBKb7fRCH4Fv5KNPEs7gJ8jadvotdsS08PzOKR7opXhZ/Xkjtt3WF9g38drmyRqQ==}
    engines: {node: '>=0.6'}
    dependencies:
      side-channel: 1.0.4
    dev: true

  /queue-microtask/1.2.3:
    resolution: {integrity: sha512-NuaNSa6flKT5JaSYQzJok04JzTL1CA6aGhv5rfLW3PgqA+M2ChpZQnAC8h8i4ZFkBS8X5RqkDBHA7r4hej3K9A==}
    dev: true

  /quick-lru/4.0.1:
    resolution: {integrity: sha512-ARhCpm70fzdcvNQfPoy49IaanKkTlRWF2JMzqhcJbhSFRZv7nPTvZJdcY7301IPmvW+/p0RgIWnQDLJxifsQ7g==}
    engines: {node: '>=8'}
    dev: true

  /quick-lru/5.1.1:
    resolution: {integrity: sha512-WuyALRjWPDGtt/wzJiadO5AXY+8hZ80hVpe6MyivgraREW751X3SbhRvG3eLKOYN+8VEvqLcf3wdnt44Z4S4SA==}
    engines: {node: '>=10'}
    dev: true

  /range-parser/1.2.1:
    resolution: {integrity: sha512-Hrgsx+orqoygnmhFbKaHE6c296J+HTAQXoxEF6gNupROmmGJRoyzfG3ccAveqCBrwr/2yxQ5BVd/GTl5agOwSg==}
    engines: {node: '>= 0.6'}
    dev: true

  /raw-body/2.5.1:
    resolution: {integrity: sha512-qqJBtEyVgS0ZmPGdCFPWJ3FreoqvG4MVQln/kCgF7Olq95IbOp0/BWyMwbdtn4VTvkM8Y7khCQ2Xgk/tcrCXig==}
    engines: {node: '>= 0.8'}
    dependencies:
      bytes: 3.1.2
      http-errors: 2.0.0
      iconv-lite: 0.4.24
      unpipe: 1.0.0
    dev: true

  /react-dom/18.2.0_react@18.2.0:
    resolution: {integrity: sha512-6IMTriUmvsjHUjNtEDudZfuDQUoWXVxKHhlEGSk81n4YFS+r/Kl99wXiwlVXtPBtJenozv2P+hxDsw9eA7Xo6g==}
    peerDependencies:
      react: ^18.2.0
    dependencies:
      loose-envify: 1.4.0
      react: 18.2.0
      scheduler: 0.23.0
    dev: false

  /react-fast-compare/3.2.0:
    resolution: {integrity: sha512-rtGImPZ0YyLrscKI9xTpV8psd6I8VAtjKCzQDlzyDvqJA8XOW78TXYQwNRNd8g8JZnDu8q9Fu/1v4HPAVwVdHA==}
    dev: false

  /react-instantsearch-core/6.36.0_jz5z4e34rsiperspnjrg6onci4:
    resolution: {integrity: sha512-OoDjTzkqSn5fID/GvFYuh6O7Qyos+Td4Y7aHGaanbIWbrWDnMKxd2IJMwMn4eJNrvfe2WuZSayQlX+UDe62C3Q==}
    peerDependencies:
      algoliasearch: '>= 3.1 < 5'
      react: '>= 16.3.0 < 19'
    dependencies:
      '@babel/runtime': 7.19.0
      algoliasearch: 4.14.2
      algoliasearch-helper: 3.11.1_algoliasearch@4.14.2
      prop-types: 15.8.1
      react: 18.2.0
      react-fast-compare: 3.2.0
    dev: false

  /react-instantsearch-dom/6.36.0_fzyfqr3mixyxftdbf7mmfo2jb4:
    resolution: {integrity: sha512-GppII3dXJCG+t5a3TqmI3A3ESw3GaxJVTQ+bIbSVXWIiOuHgcBSlDjzF5ZX7ttzwo7lWmKTvX9F4BsR3u+CGtA==}
    peerDependencies:
      algoliasearch: '>= 3.1 < 5'
      react: '>= 16.3.0 < 19'
      react-dom: '>= 16.3.0 < 19'
    dependencies:
      '@babel/runtime': 7.19.0
      algoliasearch: 4.14.2
      algoliasearch-helper: 3.11.1_algoliasearch@4.14.2
      classnames: 2.3.2
      prop-types: 15.8.1
      react: 18.2.0
      react-dom: 18.2.0_react@18.2.0
      react-fast-compare: 3.2.0
      react-instantsearch-core: 6.36.0_jz5z4e34rsiperspnjrg6onci4
    dev: false

  /react-is/16.13.1:
    resolution: {integrity: sha512-24e6ynE2H+OKt4kqsOvNd8kBpV65zoxbA4BVsEOB3ARVWQki/DHzaUoC5KuON/BiccDaCCTZBuOcfZs70kR8bQ==}
    dev: false

  /react-is/18.2.0:
    resolution: {integrity: sha512-xWGDIW6x921xtzPkhiULtthJHoJvBbF3q26fzloPCK0hsvxtPVelvftw3zjbHWSkR2km9Z+4uxbDDK/6Zw9B8w==}
    dev: true

  /react-paginate/8.1.3_react@18.2.0:
    resolution: {integrity: sha512-zBp80DBRcaeBnAeHUfbGKD0XHfbGNUolQ+S60Ymfs8o7rusYaJYZMAt1j93ADDNLlzRmJ0tMF/NeTlcdKf7dlQ==}
    peerDependencies:
      react: ^16 || ^17 || ^18
    dependencies:
      prop-types: 15.8.1
      react: 18.2.0
    dev: false

  /react-player/2.11.0_react@18.2.0:
    resolution: {integrity: sha512-fIrwpuXOBXdEg1FiyV9isKevZOaaIsAAtZy5fcjkQK9Nhmk1I2NXzY/hkPos8V0zb/ZX416LFy8gv7l/1k3a5w==}
    peerDependencies:
      react: '>=16.6.0'
    dependencies:
      deepmerge: 4.2.2
      load-script: 1.0.0
      memoize-one: 5.2.1
      prop-types: 15.8.1
      react: 18.2.0
      react-fast-compare: 3.2.0
    dev: false

  /react/18.2.0:
    resolution: {integrity: sha512-/3IjMdb2L9QbBdWiW5e3P2/npwMBaU9mHCSCUzNln0ZCYbcfTsGbTJrU/kGemdH2IWmB2ioZ+zkxtmq6g09fGQ==}
    engines: {node: '>=0.10.0'}
    dependencies:
      loose-envify: 1.4.0
    dev: false

  /read-cache/1.0.0:
    resolution: {integrity: sha512-Owdv/Ft7IjOgm/i0xvNDZ1LrRANRfew4b2prF3OWMQLxLfu3bS8FVhCsrSCMK4lR56Y9ya+AThoTpDCTxCmpRA==}
    dependencies:
      pify: 2.3.0
    dev: true

  /read-pkg-up/7.0.1:
    resolution: {integrity: sha512-zK0TB7Xd6JpCLmlLmufqykGE+/TlOePD6qKClNW7hHDKFh/J7/7gCWGR7joEQEW1bKq3a3yUZSObOoWLFQ4ohg==}
    engines: {node: '>=8'}
    dependencies:
      find-up: 4.1.0
      read-pkg: 5.2.0
      type-fest: 0.8.1
    dev: true

  /read-pkg/5.2.0:
    resolution: {integrity: sha512-Ug69mNOpfvKDAc2Q8DRpMjjzdtrnv9HcSMX+4VsZxD1aZ6ZzrIE7rlzXBtWTyhULSMKg076AW6WR5iZpD0JiOg==}
    engines: {node: '>=8'}
    dependencies:
      '@types/normalize-package-data': 2.4.1
      normalize-package-data: 2.5.0
      parse-json: 5.2.0
      type-fest: 0.6.0
    dev: true

  /read-yaml-file/1.1.0:
    resolution: {integrity: sha512-VIMnQi/Z4HT2Fxuwg5KrY174U1VdUIASQVWXXyqtNRtxSr9IYkn1rsI6Tb6HsrHCmB7gVpNwX6JxPTHcH6IoTA==}
    engines: {node: '>=6'}
    dependencies:
      graceful-fs: 4.2.10
      js-yaml: 3.14.1
      pify: 4.0.1
      strip-bom: 3.0.0
    dev: true

  /readdirp/3.6.0:
    resolution: {integrity: sha512-hOS089on8RduqdbhvQ5Z37A0ESjsqz6qnRcffsMU3495FuTdqSm+7bhJ29JvIOsBDEEnan5DPu9t3To9VRlMzA==}
    engines: {node: '>=8.10.0'}
    dependencies:
      picomatch: 2.3.1
    dev: true

  /reading-time/1.5.0:
    resolution: {integrity: sha512-onYyVhBNr4CmAxFsKS7bz+uTLRakypIe4R+5A824vBSkQy/hB3fZepoVEf8OVAxzLvK+H/jm9TzpI3ETSm64Kg==}
    dev: false

  /redent/3.0.0:
    resolution: {integrity: sha512-6tDA8g98We0zd0GvVeMT9arEOnTw9qM03L9cJXaCjrip1OO764RDBLBfrB4cwzNGDj5OA5ioymC9GkizgWJDUg==}
    engines: {node: '>=8'}
    dependencies:
      indent-string: 4.0.0
      strip-indent: 3.0.0
    dev: true

  /regenerator-runtime/0.13.9:
    resolution: {integrity: sha512-p3VT+cOEgxFsRRA9X4lkI1E+k2/CtnKtU4gcxyaCUreilL/vqI6CdZ3wxVUx3UOUg+gnUOQQcRI7BmSI656MYA==}

  /regexp.prototype.flags/1.4.3:
    resolution: {integrity: sha512-fjggEOO3slI6Wvgjwflkc4NFRCTZAu5CnNfBd5qOMYhWdn67nJBBu34/TkD++eeFmd8C9r9jfXJ27+nSiRkSUA==}
    engines: {node: '>= 0.4'}
    dependencies:
      call-bind: 1.0.2
      define-properties: 1.1.4
      functions-have-names: 1.2.3
    dev: true

  /rehype-mdx-title/1.0.0:
    resolution: {integrity: sha512-5B/53Y+KQHm4/nrE6pIIPc9Ie2fbPMCLs8WwMGYWWHr+5g3TkmEijRkr8TGYHULtc+C7bOoPR8LIF5DpGROIDg==}
    engines: {node: '>=12.2.0'}
    dependencies:
      estree-util-is-identifier-name: 1.1.0
      hast-util-to-string: 1.0.4
      unist-util-visit: 2.0.3
    dev: false

  /rehype-pretty-code/0.2.4_shiki@0.10.1:
    resolution: {integrity: sha512-vbqwIa4cNwRaVur9caUw/b0jOQR88Svrs9c9RaQoogvbBxs5X9bWrSe5oFypaRTTq2cpZ45YzJQ7UUPO76LMKA==}
    engines: {node: ^12.16.0 || >=13.2.0}
    peerDependencies:
      shiki: '*'
    dependencies:
      parse-numeric-range: 1.3.0
      shiki: 0.10.1
    dev: false

  /remark-gfm/3.0.1:
    resolution: {integrity: sha512-lEFDoi2PICJyNrACFOfDD3JlLkuSbOa5Wd8EPt06HUdptv8Gn0bxYTdbU/XXQ3swAPkEaGxxPN9cbnMHvVu1Ig==}
    dependencies:
      '@types/mdast': 3.0.10
      mdast-util-gfm: 2.0.1
      micromark-extension-gfm: 2.0.1
      unified: 10.1.2
    transitivePeerDependencies:
      - supports-color
    dev: false

  /remark-mdx-disable-explicit-jsx/0.1.0:
    resolution: {integrity: sha512-NC7NUbu4bExZnsWDTJE3UhBRZujW3gyqMufhTHn2GHhZ5LetWzyieyuZerBPdSniLx4d7QKDbf+d3u/qmMGyaQ==}
    dependencies:
      '@types/hast': 2.3.4
      unified: 10.1.2
      unist-util-visit: 4.1.1
    dev: false

  /remark-mdx/2.1.3:
    resolution: {integrity: sha512-3SmtXOy9+jIaVctL8Cs3VAQInjRLGOwNXfrBB9KCT+EpJpKD3PQiy0x8hUNGyjQmdyOs40BqgPU7kYtH9uoR6w==}
    dependencies:
      mdast-util-mdx: 2.0.0
      micromark-extension-mdxjs: 1.0.0
    transitivePeerDependencies:
      - supports-color
    dev: false

  /remark-parse/10.0.1:
    resolution: {integrity: sha512-1fUyHr2jLsVOkhbvPRBJ5zTKZZyD6yZzYaWCS6BPBdQ8vEMBCH+9zNCDA6tET/zHCi/jLqjCWtlJZUPk+DbnFw==}
    dependencies:
      '@types/mdast': 3.0.10
      mdast-util-from-markdown: 1.2.0
      unified: 10.1.2
    transitivePeerDependencies:
      - supports-color
    dev: false

  /remark-reading-time/2.0.1:
    resolution: {integrity: sha512-fy4BKy9SRhtYbEHvp6AItbRTnrhiDGbqLQTSYVbQPGuRCncU1ubSsh9p/W5QZSxtYcUXv8KGL0xBgPLyNJA1xw==}
    dependencies:
      estree-util-is-identifier-name: 2.0.1
      estree-util-value-to-estree: 1.3.0
      reading-time: 1.5.0
      unist-util-visit: 3.1.0
    dev: false

  /remark-rehype/10.1.0:
    resolution: {integrity: sha512-EFmR5zppdBp0WQeDVZ/b66CWJipB2q2VLNFMabzDSGR66Z2fQii83G5gTBbgGEnEEA0QRussvrFHxk1HWGJskw==}
    dependencies:
      '@types/hast': 2.3.4
      '@types/mdast': 3.0.10
      mdast-util-to-hast: 12.2.4
      unified: 10.1.2
    dev: false

  /remove-accents/0.4.2:
    resolution: {integrity: sha512-7pXIJqJOq5tFgG1A2Zxti3Ht8jJF337m4sowbuHsW30ZnkQFnDzy9qBNhgzX8ZLW4+UBcXiiR7SwR6pokHsxiA==}
    dev: false

  /remove-markdown/0.5.0:
    resolution: {integrity: sha512-x917M80K97K5IN1L8lUvFehsfhR8cYjGQ/yAMRI9E7JIKivtl5Emo5iD13DhMr+VojzMCiYk8V2byNPwT/oapg==}
    dev: true

  /require-directory/2.1.1:
    resolution: {integrity: sha512-fGxEI7+wsG9xrvdjsrlmL22OMTTiHRwAMroiEeMgq8gzoLC/PQr7RsRDSTLUg/bZAZtF+TVIkHc6/4RIKrui+Q==}
    engines: {node: '>=0.10.0'}
    dev: true

  /require-main-filename/2.0.0:
    resolution: {integrity: sha512-NKN5kMDylKuldxYLSUfrbo5Tuzh4hd+2E8NPPX02mZtn1VuREQToYe/ZdlJy+J3uCpfaiGF05e7B8W0iXbQHmg==}
    dev: true

  /resolve-cwd/3.0.0:
    resolution: {integrity: sha512-OrZaX2Mb+rJCpH/6CpSqt9xFVpN++x01XnN2ie9g6P5/3xelLAkXWVADpdz1IHD/KFfEXyE6V0U01OQ3UO2rEg==}
    engines: {node: '>=8'}
    dependencies:
      resolve-from: 5.0.0
    dev: true

  /resolve-from/5.0.0:
    resolution: {integrity: sha512-qYg9KP24dD5qka9J47d0aVky0N+b4fTU89LN9iDnjB5waksiC49rvMB0PrUJQGoTmH50XPiqOvAjDfaijGxYZw==}
    engines: {node: '>=8'}
    dev: true

  /resolve.exports/1.1.0:
    resolution: {integrity: sha512-J1l+Zxxp4XK3LUDZ9m60LRJF/mAe4z6a4xyabPHk7pvK5t35dACV32iIjJDFeWZFfZlO29w6SZ67knR0tHzJtQ==}
    engines: {node: '>=10'}
    dev: true

  /resolve/1.22.1:
    resolution: {integrity: sha512-nBpuuYuY5jFsli/JIs1oldw6fOQCBioohqWZg/2hiaOybXOft4lonv85uDOKXdf8rhyK159cxU5cDcK/NKk8zw==}
    hasBin: true
    dependencies:
      is-core-module: 2.10.0
      path-parse: 1.0.7
      supports-preserve-symlinks-flag: 1.0.0
    dev: true

  /retry/0.13.1:
    resolution: {integrity: sha512-XQBQ3I8W1Cge0Seh+6gjj03LbmRFWuoszgK9ooCpwYIrhhoO80pfq4cUkU5DkknwfOfFteRwlZ56PYOGYyFWdg==}
    engines: {node: '>= 4'}
    dev: true

  /reusify/1.0.4:
    resolution: {integrity: sha512-U9nH88a3fc/ekCF1l0/UP1IosiuIjyTh7hBvXVMHYgVcfGvt897Xguj2UOLDeI5BG2m7/uwyaLVT6fbtCwTyzw==}
    engines: {iojs: '>=1.0.0', node: '>=0.10.0'}
    dev: true

  /rimraf/3.0.2:
    resolution: {integrity: sha512-JZkJMZkAGFFPP2YqXZXPbMlMBgsxzE8ILs4lMIX/2o0L9UBw9O/Y3o6wFw/i9YLapcUJWwqbi3kdxIPdC62TIA==}
    hasBin: true
    dependencies:
      glob: 7.2.3
    dev: true

  /robust-predicates/3.0.1:
    resolution: {integrity: sha512-ndEIpszUHiG4HtDsQLeIuMvRsDnn8c8rYStabochtUeCvfuvNptb5TUbVD68LRAILPX7p9nqQGh4xJgn3EHS/g==}
    dev: false

  /rollup-plugin-generate-package-json/3.2.0_rollup@2.79.1:
    resolution: {integrity: sha512-+Kq1kFVr+maxW/mZB+E+XuaieCXVZqjl2tNU9k3TtAMs3NOaeREa5sRHy67qKDmcnFtZZukIQ3dFCcnV+r0xyw==}
    engines: {node: '>=8.3'}
    peerDependencies:
      rollup: '>=1.0.0'
    dependencies:
      read-pkg: 5.2.0
      rollup: 2.79.1
      write-pkg: 4.0.0
    dev: true

  /rollup-plugin-typescript2/0.32.1_5j6xs4al5kvj74qioxrurhiohm:
    resolution: {integrity: sha512-RanO8bp1WbeMv0bVlgcbsFNCn+Y3rX7wF97SQLDxf0fMLsg0B/QFF005t4AsGUcDgF3aKJHoqt4JF2xVaABeKw==}
    peerDependencies:
      rollup: '>=1.26.3'
      typescript: '>=2.4.0'
    dependencies:
      '@rollup/pluginutils': 4.2.1
      find-cache-dir: 3.3.2
      fs-extra: 10.1.0
      resolve: 1.22.1
      rollup: 2.79.1
      tslib: 2.4.0
      typescript: 4.7.4
    dev: true

  /rollup/2.79.1:
    resolution: {integrity: sha512-uKxbd0IhMZOhjAiD5oAFp7BqvkA4Dv47qpOCtaNvng4HBwdbWtdOh8f5nZNuk2rp51PMGk3bzfWu5oayNEuYnw==}
    engines: {node: '>=10.0.0'}
    hasBin: true
    optionalDependencies:
      fsevents: 2.3.2
    dev: true

  /run-parallel/1.2.0:
    resolution: {integrity: sha512-5l4VyZR86LZ/lDxZTR6jqL8AFE2S0IFLMP26AbjsLVADxHdhB/c0GUsH+y39UfCi3dzz8OlQuPmnaJOMoDHQBA==}
    dependencies:
      queue-microtask: 1.2.3
    dev: true

  /rw/1.3.3:
    resolution: {integrity: sha512-PdhdWy89SiZogBLaw42zdeqtRJ//zFd2PgQavcICDUgJT5oW10QCRKbJ6bg4r0/UY2M6BWd5tkxuGFRvCkgfHQ==}
    dev: false

  /sade/1.8.1:
    resolution: {integrity: sha512-xal3CZX1Xlo/k4ApwCFrHVACi9fBqJ7V+mwhBsuf/1IOKbBy098Fex+Wa/5QMubw09pSZ/u8EY8PWgevJsXp1A==}
    engines: {node: '>=6'}
    dependencies:
      mri: 1.2.0
    dev: false

  /safe-buffer/5.1.2:
    resolution: {integrity: sha512-Gd2UZBJDkXlY7GbJxfsE8/nvKkUEU1G38c1siN6QP6a9PT9MmHB8GnpscSmMJSoF8LOIrt8ud/wPtojys4G6+g==}
    dev: true

  /safe-buffer/5.2.1:
    resolution: {integrity: sha512-rp3So07KcdmmKbGvgaNxQSJr7bGVSVk5S9Eq1F+ppbRo70+YeaDxkw5Dd8NPN+GD6bjnYm2VuPuCXmpuYvmCXQ==}
    dev: true

  /safe-regex-test/1.0.0:
    resolution: {integrity: sha512-JBUUzyOgEwXQY1NuPtvcj/qcBDbDmEvWufhlnXZIm75DEHp+afM1r1ujJpJsV/gSM4t59tpDyPi1sd6ZaPFfsA==}
    dependencies:
      call-bind: 1.0.2
      get-intrinsic: 1.1.3
      is-regex: 1.1.4
    dev: true

  /safer-buffer/2.1.2:
    resolution: {integrity: sha512-YZo3K82SD7Riyi0E1EQPojLz7kpepnSQI9IyPbHHg1XXXevb5dJI7tpyN2ADxGcQbHG7vcyRHk0cbwqcQriUtg==}

  /scheduler/0.23.0:
    resolution: {integrity: sha512-CtuThmgHNg7zIZWAXi3AsyIzA3n4xx7aNyjwC2VJldO2LMVDhFK+63xGqq6CsJH4rTAt6/M+N4GhZiDYPx9eUw==}
    dependencies:
      loose-envify: 1.4.0
    dev: false

  /schema-utils/2.7.1:
    resolution: {integrity: sha512-SHiNtMOUGWBQJwzISiVYKu82GiV4QYGePp3odlY1tuKO7gPtphAT5R/py0fA6xtbgLL/RvtJZnU9b8s0F1q0Xg==}
    engines: {node: '>= 8.9.0'}
    dependencies:
      '@types/json-schema': 7.0.11
      ajv: 6.12.6
      ajv-keywords: 3.5.2_ajv@6.12.6
    dev: false

  /scroll-into-view-if-needed/2.2.29:
    resolution: {integrity: sha512-hxpAR6AN+Gh53AdAimHM6C8oTN1ppwVZITihix+WqalywBeFcQ6LdQP5ABNl26nX8GTEL7VT+b8lKpdqq65wXg==}
    dependencies:
      compute-scroll-into-view: 1.0.17
    dev: false

  /search-insights/2.2.1:
    resolution: {integrity: sha512-JDfVGZbKqTtiKVZjAVbkNw9C9f0ib80yx6Ea17M3z4RvPmuD0GYWXuFwA9++dpbreBEMH4TC3lQ29Zq7O4b5oA==}
    engines: {node: '>=8.16.0'}
    dev: false

  /section-matter/1.0.0:
    resolution: {integrity: sha512-vfD3pmTzGpufjScBh50YHKzEu2lxBWhVEHsNGoEXmCmn2hKGfeNLYMzCJpe8cD7gqX7TJluOVpBkAequ6dgMmA==}
    engines: {node: '>=4'}
    dependencies:
      extend-shallow: 2.0.1
      kind-of: 6.0.3

  /semver/5.7.1:
    resolution: {integrity: sha512-sauaDf/PZdVgrLTNYHRtpXa1iRiKcaebiKQ1BJdpQlWH2lCvexQdX55snPFyK7QzpudqbCI0qXFfOasHdyNDGQ==}
    hasBin: true
    dev: true

  /semver/6.3.0:
    resolution: {integrity: sha512-b39TBaTSfV6yBrapU89p5fKekE2m/NwnDocOVruQFS1/veMgdzuPcnOM34M6CwxW8jH/lxEa5rBoDeUwu5HHTw==}
    hasBin: true
    dev: true

  /semver/7.3.7:
    resolution: {integrity: sha512-QlYTucUYOews+WeEujDoEGziz4K6c47V/Bd+LjSSYcA94p+DmINdf7ncaUinThfvZyu13lN9OY1XDxt8C0Tw0g==}
    engines: {node: '>=10'}
    hasBin: true
    dependencies:
      lru-cache: 6.0.0
    dev: true

  /send/0.18.0:
    resolution: {integrity: sha512-qqWzuOjSFOuqPjFe4NOsMLafToQQwBSOEpS+FwEt3A2V3vKubTquT3vmLTQpFgMXp8AlFWFuP1qKaJZOtPpVXg==}
    engines: {node: '>= 0.8.0'}
    dependencies:
      debug: 2.6.9
      depd: 2.0.0
      destroy: 1.2.0
      encodeurl: 1.0.2
      escape-html: 1.0.3
      etag: 1.8.1
      fresh: 0.5.2
      http-errors: 2.0.0
      mime: 1.6.0
      ms: 2.1.3
      on-finished: 2.4.1
      range-parser: 1.2.1
      statuses: 2.0.1
    transitivePeerDependencies:
      - supports-color
    dev: true

  /serve-static/1.15.0:
    resolution: {integrity: sha512-XGuRDNjXUijsUL0vl6nSD7cwURuzEgglbOaFuZM9g3kwDXOWVTck0jLzjPzGD+TazWbboZYu52/9/XPdUgne9g==}
    engines: {node: '>= 0.8.0'}
    dependencies:
      encodeurl: 1.0.2
      escape-html: 1.0.3
      parseurl: 1.3.3
      send: 0.18.0
    transitivePeerDependencies:
      - supports-color
    dev: true

  /set-blocking/2.0.0:
    resolution: {integrity: sha512-KiKBS8AnWGEyLzofFfmvKwpdPzqiy16LvQfK3yv/fVH7Bj13/wl3JSR1J+rfgRE9q7xUJK4qvgS8raSOeLUehw==}
    dev: true

  /setprototypeof/1.2.0:
    resolution: {integrity: sha512-E5LDX7Wrp85Kil5bhZv46j8jOeboKq5JMmYM3gVGdGH8xFpPWXUMsNrlODCrkoxMEeNi/XZIwuRvY4XNwYMJpw==}
    dev: true

  /sha.js/2.4.11:
    resolution: {integrity: sha512-QMEp5B7cftE7APOjk5Y6xgrbWu+WkLVQwk8JNjZ8nKRciZaByEW6MubieAiToS7+dwvrjGhH8jRXz3MVd0AYqQ==}
    hasBin: true
    dependencies:
      inherits: 2.0.4
      safe-buffer: 5.2.1
    dev: true

  /shebang-command/1.2.0:
    resolution: {integrity: sha512-EV3L1+UQWGor21OmnvojK36mhg+TyIKDh3iFBKBohr5xeXIhNBcx8oWdgkTEEQ+BEFFYdLRuqMfd5L84N1V5Vg==}
    engines: {node: '>=0.10.0'}
    dependencies:
      shebang-regex: 1.0.0

  /shebang-command/2.0.0:
    resolution: {integrity: sha512-kHxr2zZpYtdmrN1qDjrrX/Z1rR1kG8Dx+gkpK1G4eXmvXswmcE1hTWBWYUzlraYw1/yZp6YuDY77YtvbN0dmDA==}
    engines: {node: '>=8'}
    dependencies:
      shebang-regex: 3.0.0
    dev: true

  /shebang-regex/1.0.0:
    resolution: {integrity: sha512-wpoSFAxys6b2a2wHZ1XpDSgD7N9iVjg29Ph9uV/uaP9Ex/KXlkTZTeddxDPSYQpgvzKLGJke2UU0AzoGCjNIvQ==}
    engines: {node: '>=0.10.0'}

  /shebang-regex/3.0.0:
    resolution: {integrity: sha512-7++dFhtcx3353uBaq8DDR4NuxBetBzC7ZQOhmTQInHEd6bSrXdiEyzCvG07Z44UYdLShWUyXt5M/yhz8ekcb1A==}
    engines: {node: '>=8'}
    dev: true

  /shiki/0.10.1:
    resolution: {integrity: sha512-VsY7QJVzU51j5o1+DguUd+6vmCmZ5v/6gYu4vyYAhzjuNQU6P/vmSy4uQaOhvje031qQMiW0d2BwgMH52vqMng==}
    dependencies:
      jsonc-parser: 3.2.0
      vscode-oniguruma: 1.6.2
      vscode-textmate: 5.2.0
    dev: false

  /side-channel/1.0.4:
    resolution: {integrity: sha512-q5XPytqFEIKHkGdiMIrY10mvLRvnQh42/+GoBlFW3b2LXLE2xxJpZFdm94we0BaoV3RwJyGqg5wS7epxTv0Zvw==}
    dependencies:
      call-bind: 1.0.2
      get-intrinsic: 1.1.3
      object-inspect: 1.12.2
    dev: true

  /signal-exit/3.0.7:
    resolution: {integrity: sha512-wnD2ZE+l+SPC/uoS0vXeE9L1+0wuaMqKlfz9AMUo38JsyLSBWSFcHR1Rri62LZc12vLr1gb3jl7iwQhgwpAbGQ==}

  /sirv/1.0.19:
    resolution: {integrity: sha512-JuLThK3TnZG1TAKDwNIqNq6QA2afLOCcm+iE8D1Kj3GA40pSPsxQjjJl0J8X3tsR7T+CP1GavpzLwYkgVLWrZQ==}
    engines: {node: '>= 10'}
    dependencies:
      '@polka/url': 1.0.0-next.21
      mrmime: 1.0.1
      totalist: 1.1.0
    dev: false

  /sisteransi/1.0.5:
    resolution: {integrity: sha512-bLGGlR1QxBcynn2d5YmDX4MGjlZvy2MRBDRNHLJ8VI6l6+9FUiyTFNJ0IveOSP0bcXgVDPRcfGqA0pjaqUpfVg==}
    dev: true

  /slash/3.0.0:
    resolution: {integrity: sha512-g9Q1haeby36OSStwb4ntCGGGaKsaVSjQ68fBxoQcutl5fS1vuY18H3wSt3jFyFtrkx+Kz0V1G85A4MyAdDMi2Q==}
    engines: {node: '>=8'}

  /smartwrap/2.0.2:
    resolution: {integrity: sha512-vCsKNQxb7PnCNd2wY1WClWifAc2lwqsG8OaswpJkVJsvMGcnEntdTCDajZCkk93Ay1U3t/9puJmb525Rg5MZBA==}
    engines: {node: '>=6'}
    hasBin: true
    dependencies:
      array.prototype.flat: 1.3.0
      breakword: 1.0.5
      grapheme-splitter: 1.0.4
      strip-ansi: 6.0.1
      wcwidth: 1.0.1
      yargs: 15.4.1
    dev: true

  /sort-keys/2.0.0:
    resolution: {integrity: sha512-/dPCrG1s3ePpWm6yBbxZq5Be1dXGLyLn9Z791chDC3NFrpkVbWGzkBwPN1knaciexFXgRJ7hzdnwZ4stHSDmjg==}
    engines: {node: '>=4'}
    dependencies:
      is-plain-obj: 1.1.0
    dev: true

  /source-map-js/1.0.2:
    resolution: {integrity: sha512-R0XvVJ9WusLiqTCEiGCmICCMplcCkIwwR11mOSD9CR5u+IXYdiseeEuXCVAjS54zqwkLcPNnmU4OeJ6tUrWhDw==}
    engines: {node: '>=0.10.0'}

  /source-map-support/0.5.13:
    resolution: {integrity: sha512-SHSKFHadjVA5oR4PPqhtAVdcBWwRYVd6g6cAXnIbRiIwc2EhPrTuKUBdSLvlEKyIP3GCf89fltvcZiP9MMFA1w==}
    dependencies:
      buffer-from: 1.1.2
      source-map: 0.6.1
    dev: true

  /source-map/0.6.1:
    resolution: {integrity: sha512-UjgapumWlbMhkBgzT7Ykc5YXUT46F0iKu8SGXq0bcwP5dz/h0Plj6enJqjz1Zbq2l5WaqYnrVbwWOWMyF3F47g==}
    engines: {node: '>=0.10.0'}
    dev: true

  /source-map/0.7.3:
    resolution: {integrity: sha512-CkCj6giN3S+n9qrYiBTX5gystlENnRW5jZeNLHpe6aue+SrHcG5VYwujhW9s4dY31mEGsxBDrHR6oI69fTXsaQ==}
    engines: {node: '>= 8'}
    dev: false

  /source-map/0.8.0-beta.0:
    resolution: {integrity: sha512-2ymg6oRBpebeZi9UUNsgQ89bhx01TcTkmNTGnNO88imTmbSgy4nfujrgVEFKWpMTEGA11EDkTt7mqObTPdigIA==}
    engines: {node: '>= 8'}
    dependencies:
      whatwg-url: 7.1.0
    dev: true

  /space-separated-tokens/2.0.1:
    resolution: {integrity: sha512-ekwEbFp5aqSPKaqeY1PGrlGQxPNaq+Cnx4+bE2D8sciBQrHpbwoBbawqTN2+6jPs9IdWxxiUcN0K2pkczD3zmw==}
    dev: false

  /spawndamnit/2.0.0:
    resolution: {integrity: sha512-j4JKEcncSjFlqIwU5L/rp2N5SIPsdxaRsIv678+TZxZ0SRDJTm8JrxJMjE/XuiEZNEir3S8l0Fa3Ke339WI4qA==}
    dependencies:
      cross-spawn: 5.1.0
      signal-exit: 3.0.7
    dev: true

  /spdx-correct/3.1.1:
    resolution: {integrity: sha512-cOYcUWwhCuHCXi49RhFRCyJEK3iPj1Ziz9DpViV3tbZOwXD49QzIN3MpOLJNxh2qwq2lJJZaKMVw9qNi4jTC0w==}
    dependencies:
      spdx-expression-parse: 3.0.1
      spdx-license-ids: 3.0.12
    dev: true

  /spdx-exceptions/2.3.0:
    resolution: {integrity: sha512-/tTrYOC7PPI1nUAgx34hUpqXuyJG+DTHJTnIULG4rDygi4xu/tfgmq1e1cIRwRzwZgo4NLySi+ricLkZkw4i5A==}
    dev: true

  /spdx-expression-parse/3.0.1:
    resolution: {integrity: sha512-cbqHunsQWnJNE6KhVSMsMeH5H/L9EpymbzqTQ3uLwNCLZ1Q481oWaofqH7nO6V07xlXwY6PhQdQ2IedWx/ZK4Q==}
    dependencies:
      spdx-exceptions: 2.3.0
      spdx-license-ids: 3.0.12
    dev: true

  /spdx-license-ids/3.0.12:
    resolution: {integrity: sha512-rr+VVSXtRhO4OHbXUiAF7xW3Bo9DuuF6C5jH+q/x15j2jniycgKbxU09Hr0WqlSLUs4i4ltHGXqTe7VHclYWyA==}
    dev: true

  /sprintf-js/1.0.3:
    resolution: {integrity: sha512-D9cPgkvLlV3t3IzL0D0YLvGA9Ahk4PcvVwUbN0dSGr1aP0Nrt4AEnTUbuGvquEC0mA64Gqt1fzirlRs5ibXx8g==}

  /stable/0.1.8:
    resolution: {integrity: sha512-ji9qxRnOVfcuLDySj9qzhGSEFVobyt1kIOSkj1qZzYLzq7Tos/oUUWvotUPQLlrsidqsK6tBH89Bc9kL5zHA6w==}
    deprecated: 'Modern JS already guarantees Array#sort() is a stable sort, so this library is deprecated. See the compatibility table on MDN: https://developer.mozilla.org/en-US/docs/Web/JavaScript/Reference/Global_Objects/Array/sort#browser_compatibility'
    dev: true

  /stack-utils/2.0.5:
    resolution: {integrity: sha512-xrQcmYhOsn/1kX+Vraq+7j4oE2j/6BFscZ0etmYg81xuM8Gq0022Pxb8+IqgOFUIaxHs0KaSb7T1+OegiNrNFA==}
    engines: {node: '>=10'}
    dependencies:
      escape-string-regexp: 2.0.0
    dev: true

  /statuses/2.0.1:
    resolution: {integrity: sha512-RwNA9Z/7PrK06rYLIzFMlaF+l73iwpzsqRIFgbMLbTcLD6cOao82TaWefPXQvB2fOC4AjuYSEndS7N/mTCbkdQ==}
    engines: {node: '>= 0.8'}
    dev: true

  /stream-events/1.0.5:
    resolution: {integrity: sha512-E1GUzBSgvct8Jsb3v2X15pjzN1tYebtbLaMg+eBOUOAxgbLoSbT2NS91ckc5lJD1KfLjId+jXJRgo0qnV5Nerg==}
    dependencies:
      stubs: 3.0.0
    dev: true

  /stream-transform/2.1.3:
    resolution: {integrity: sha512-9GHUiM5hMiCi6Y03jD2ARC1ettBXkQBoQAe7nJsPknnI0ow10aXjTnew8QtYQmLjzn974BnmWEAJgCY6ZP1DeQ==}
    dependencies:
      mixme: 0.5.4
    dev: true

  /string-length/4.0.2:
    resolution: {integrity: sha512-+l6rNN5fYHNhZZy41RXsYptCjA2Igmq4EG7kZAYFQI1E1VTXarr6ZPXBg6eq7Y6eK4FEhY6AJlyuFIb/v/S0VQ==}
    engines: {node: '>=10'}
    dependencies:
      char-regex: 1.0.2
      strip-ansi: 6.0.1
    dev: true

  /string-width/4.2.3:
    resolution: {integrity: sha512-wKyQRQpjJ0sIp62ErSZdGsjMJWsap5oRNihHhu6G7JVO/9jIB6UyevL+tXuOqrng8j/cxKTWyWUwvSTriiZz/g==}
    engines: {node: '>=8'}
    dependencies:
      emoji-regex: 8.0.0
      is-fullwidth-code-point: 3.0.0
      strip-ansi: 6.0.1
    dev: true

  /string.prototype.trimend/1.0.5:
    resolution: {integrity: sha512-I7RGvmjV4pJ7O3kdf+LXFpVfdNOxtCW/2C8f6jNiW4+PQchwxkCDzlk1/7p+Wl4bqFIZeF47qAHXLuHHWKAxog==}
    dependencies:
      call-bind: 1.0.2
      define-properties: 1.1.4
      es-abstract: 1.20.3
    dev: true

  /string.prototype.trimstart/1.0.5:
    resolution: {integrity: sha512-THx16TJCGlsN0o6dl2o6ncWUsdgnLRSA23rRE5pyGBw/mLr3Ej/R2LaqCtgP8VNMGZsvMWnf9ooZPyY2bHvUFg==}
    dependencies:
      call-bind: 1.0.2
      define-properties: 1.1.4
      es-abstract: 1.20.3
    dev: true

  /stringify-entities/4.0.3:
    resolution: {integrity: sha512-BP9nNHMhhfcMbiuQKCqMjhDP5yBCAxsPu4pHFFzJ6Alo9dZgY4VLDPutXqIjpRiMoKdp7Av85Gr73Q5uH9k7+g==}
    dependencies:
      character-entities-html4: 2.1.0
      character-entities-legacy: 3.0.0
    dev: false

  /strip-ansi/6.0.1:
    resolution: {integrity: sha512-Y38VPSHcqkFrCpFnQ9vuSXmquuv5oXOKpGeT6aGrr3o3Gc9AlVa6JBfUSOCnbxGGZF+/0ooI7KrPuUSztUdU5A==}
    engines: {node: '>=8'}
    dependencies:
      ansi-regex: 5.0.1
    dev: true

  /strip-bom-string/1.0.0:
    resolution: {integrity: sha512-uCC2VHvQRYu+lMh4My/sFNmF2klFymLX1wHJeXnbEJERpV/ZsVuonzerjfrGpIGF7LBVa1O7i9kjiWvJiFck8g==}
    engines: {node: '>=0.10.0'}

  /strip-bom/3.0.0:
    resolution: {integrity: sha512-vavAMRXOgBVNF6nyEEmL3DBK19iRpDcoIwW+swQ+CbGiu7lju6t+JklA1MHweoWtadgt4ISVUsXLyDq34ddcwA==}
    engines: {node: '>=4'}
    dev: true

  /strip-bom/4.0.0:
    resolution: {integrity: sha512-3xurFv5tEgii33Zi8Jtp55wEIILR9eh34FAW00PZf+JnSsTmV/ioewSgQl97JHvgjoRGwPShsWm+IdrxB35d0w==}
    engines: {node: '>=8'}
    dev: true

  /strip-eof/1.0.0:
    resolution: {integrity: sha512-7FCwGGmx8mD5xQd3RPUvnSpUXHM3BWuzjtpD4TXsfcZ9EL4azvVVUscFYwD9nx8Kh+uCBC00XBtAykoMHwTh8Q==}
    engines: {node: '>=0.10.0'}
    dev: false

  /strip-final-newline/2.0.0:
    resolution: {integrity: sha512-BrpvfNAE3dcvq7ll3xVumzjKjZQ5tI1sEUIKr3Uoks0XUl45St3FlatVqef9prk4jRDzhW6WZg+3bk93y6pLjA==}
    engines: {node: '>=6'}
    dev: true

  /strip-indent/3.0.0:
    resolution: {integrity: sha512-laJTa3Jb+VQpaC6DseHhF7dXVqHTfJPCRDaEbid/drOhgitgYku/letMUqOXFoWV0zIIUbjpdH2t+tYj4bQMRQ==}
    engines: {node: '>=8'}
    dependencies:
      min-indent: 1.0.1
    dev: true

  /strip-json-comments/3.1.1:
    resolution: {integrity: sha512-6fPc+R4ihwqP6N/aIv2f1gMH8lOVtWQHoqC4yK6oSDVVocumAsfCqjkXnqiYMhmMwS/mEHLp7Vehlt3ql6lEig==}
    engines: {node: '>=8'}
    dev: true

  /stubs/3.0.0:
    resolution: {integrity: sha512-PdHt7hHUJKxvTCgbKX9C1V/ftOcjJQgz8BZwNfV5c4B6dcGqlpelTbJ999jBGZ2jYiPAwcX5dP6oBwVlBlUbxw==}
    dev: true

  /style-to-object/0.3.0:
    resolution: {integrity: sha512-CzFnRRXhzWIdItT3OmF8SQfWyahHhjq3HwcMNCNLn+N7klOOqPjMeG/4JSu77D7ypZdGvSzvkrbyeTMizz2VrA==}
    dependencies:
      inline-style-parser: 0.1.1
    dev: false

  /styled-jsx/5.0.7_react@18.2.0:
    resolution: {integrity: sha512-b3sUzamS086YLRuvnaDigdAewz1/EFYlHpYBP5mZovKEdQQOIIYq8lApylub3HHZ6xFjV051kkGU7cudJmrXEA==}
    engines: {node: '>= 12.0.0'}
    peerDependencies:
      '@babel/core': '*'
      babel-plugin-macros: '*'
      react: '>= 16.8.0 || 17.x.x || ^18.0.0-0'
    peerDependenciesMeta:
      '@babel/core':
        optional: true
      babel-plugin-macros:
        optional: true
    dependencies:
      react: 18.2.0
    dev: false

  /stylehacks/5.1.0_postcss@8.4.17:
    resolution: {integrity: sha512-SzLmvHQTrIWfSgljkQCw2++C9+Ne91d/6Sp92I8c5uHTcy/PgeHamwITIbBW9wnFTY/3ZfSXR9HIL6Ikqmcu6Q==}
    engines: {node: ^10 || ^12 || >=14.0}
    peerDependencies:
      postcss: ^8.2.15
    dependencies:
      browserslist: 4.21.4
      postcss: 8.4.17
      postcss-selector-parser: 6.0.10
    dev: true

  /stylis/4.1.2:
    resolution: {integrity: sha512-Nn2CCrG2ZaFziDxaZPN43CXqn+j7tcdjPFCkRBkFue8QYXC2HdEwnw5TCBo4yQZ2WxKYeSi0fdoOrtEqgDrXbA==}
    dev: false

  /sucrase/3.27.0:
    resolution: {integrity: sha512-IjpEeFzOWCGrB/e2DnPawkFajW6ONFFgs+lQT1+Ts5Z5ZM9gPnxpDh0q8tu7HVLt6IfRiUTbSsjfhqjHOP/cwQ==}
    engines: {node: '>=8'}
    hasBin: true
    dependencies:
      commander: 4.1.1
      glob: 7.1.6
      lines-and-columns: 1.2.4
      mz: 2.7.0
      pirates: 4.0.5
      ts-interface-checker: 0.1.13
    dev: true

  /supports-color/4.5.0:
    resolution: {integrity: sha512-ycQR/UbvI9xIlEdQT1TQqwoXtEldExbCEAJgRo5YXlmSKjv6ThHnP9/vwGa1gr19Gfw+LkFd7KqYMhzrRC5JYw==}
    engines: {node: '>=4'}
    dependencies:
      has-flag: 2.0.0
    dev: false

  /supports-color/5.5.0:
    resolution: {integrity: sha512-QjVjwdXIt408MIiAqCX4oUKsgU2EqAGzs2Ppkm4aQYbjm+ZEWEcW4SfFNTr4uMNZma0ey4f5lgLrkB0aX0QMow==}
    engines: {node: '>=4'}
    dependencies:
      has-flag: 3.0.0
    dev: true

  /supports-color/7.2.0:
    resolution: {integrity: sha512-qpCAvRl9stuOHveKsn7HncJRvv501qIacKzQlO/+Lwxc9+0q2wLyv4Dfvt80/DPn2pqOBsJdDiogXGR9+OvwRw==}
    engines: {node: '>=8'}
    dependencies:
      has-flag: 4.0.0

  /supports-color/8.1.1:
    resolution: {integrity: sha512-MpUEN2OodtUzxvKQl72cUF7RQ5EiHsGvSsVG0ia9c5RbWGL2CI4C7EpPS8UTBIplnlzZiNuV56w+FuNxy3ty2Q==}
    engines: {node: '>=10'}
    dependencies:
      has-flag: 4.0.0
    dev: true

  /supports-hyperlinks/2.3.0:
    resolution: {integrity: sha512-RpsAZlpWcDwOPQA22aCH4J0t7L8JmAvsCxfOSEwm7cQs3LshN36QaTkwd70DnBOXDWGssw2eUoc8CaRWT0XunA==}
    engines: {node: '>=8'}
    dependencies:
      has-flag: 4.0.0
      supports-color: 7.2.0
    dev: true

  /supports-preserve-symlinks-flag/1.0.0:
    resolution: {integrity: sha512-ot0WnXS9fgdkgIcePe6RHNk1WA8+muPa6cSjeR3V8K27q9BB1rTE3R1p7Hv0z1ZyAc8s6Vvv8DIyWf681MAt0w==}
    engines: {node: '>= 0.4'}
    dev: true

  /svgo/2.8.0:
    resolution: {integrity: sha512-+N/Q9kV1+F+UeWYoSiULYo4xYSDQlTgb+ayMobAXPwMnLvop7oxKMo9OzIrX5x3eS4L4f2UHhc9axXwY8DpChg==}
    engines: {node: '>=10.13.0'}
    hasBin: true
    dependencies:
      '@trysound/sax': 0.2.0
      commander: 7.2.0
      css-select: 4.3.0
      css-tree: 1.1.3
      csso: 4.2.0
      picocolors: 1.0.0
      stable: 0.1.8
    dev: true

  /tabbable/6.0.0:
    resolution: {integrity: sha512-SxhZErfHc3Yozz/HLAl/iPOxuIj8AtUw13NRewVOjFW7vbsqT1f3PuiHrPQbUkRcLNEgAedAv2DnjLtzynJXiw==}
    dev: false

  /tailwindcss/3.1.8:
    resolution: {integrity: sha512-YSneUCZSFDYMwk+TGq8qYFdCA3yfBRdBlS7txSq0LUmzyeqRe3a8fBQzbz9M3WS/iFT4BNf/nmw9mEzrnSaC0g==}
    engines: {node: '>=12.13.0'}
    hasBin: true
    dependencies:
      arg: 5.0.2
      chokidar: 3.5.3
      color-name: 1.1.4
      detective: 5.2.1
      didyoumean: 1.2.2
      dlv: 1.1.3
      fast-glob: 3.2.12
      glob-parent: 6.0.2
      is-glob: 4.0.3
      lilconfig: 2.0.6
      normalize-path: 3.0.0
      object-hash: 3.0.0
      picocolors: 1.0.0
      postcss: 8.4.17
      postcss-import: 14.1.0_postcss@8.4.17
      postcss-js: 4.0.0_postcss@8.4.17
      postcss-load-config: 3.1.4_postcss@8.4.17
      postcss-nested: 5.0.6_postcss@8.4.17
      postcss-selector-parser: 6.0.10
      postcss-value-parser: 4.2.0
      quick-lru: 5.1.1
      resolve: 1.22.1
    transitivePeerDependencies:
      - ts-node
    dev: true

  /teeny-request/7.1.1:
    resolution: {integrity: sha512-iwY6rkW5DDGq8hE2YgNQlKbptYpY5Nn2xecjQiNjOXWbKzPGUfmeUBCSQbbr306d7Z7U2N0TPl+/SwYRfua1Dg==}
    engines: {node: '>=10'}
    dependencies:
      http-proxy-agent: 4.0.1
      https-proxy-agent: 5.0.1
      node-fetch: 2.6.7
      stream-events: 1.0.5
      uuid: 8.3.2
    transitivePeerDependencies:
      - encoding
      - supports-color
    dev: true

  /term-size/2.2.1:
    resolution: {integrity: sha512-wK0Ri4fOGjv/XPy8SBHZChl8CM7uMc5VML7SqiQ0zG7+J5Vr+RMQDoHa2CNT6KHUnTGIXH34UDMkPzAUyapBZg==}
    engines: {node: '>=8'}
    dev: true

  /terminal-link/2.1.1:
    resolution: {integrity: sha512-un0FmiRUQNr5PJqy9kP7c40F5BOfpGlYTrxonDChEZB7pzZxRNp/bt+ymiy9/npwXya9KH99nJ/GXFIiUkYGFQ==}
    engines: {node: '>=8'}
    dependencies:
      ansi-escapes: 4.3.2
      supports-hyperlinks: 2.3.0
    dev: true

  /test-exclude/6.0.0:
    resolution: {integrity: sha512-cAGWPIyOHU6zlmg88jwm7VRyXnMN7iV68OGAbYDk/Mh/xC/pzVPlQtY6ngoIH/5/tciuhGfvESU8GrHrcxD56w==}
    engines: {node: '>=8'}
    dependencies:
      '@istanbuljs/schema': 0.1.3
      glob: 7.2.3
      minimatch: 3.1.2
    dev: true

  /thenify-all/1.6.0:
    resolution: {integrity: sha512-RNxQH/qI8/t3thXJDwcstUO4zeqo64+Uy/+sNVRBx4Xn2OX+OZ9oP+iJnNFqplFra2ZUVeKCSa2oVWi3T4uVmA==}
    engines: {node: '>=0.8'}
    dependencies:
      thenify: 3.3.1
    dev: true

  /thenify/3.3.1:
    resolution: {integrity: sha512-RVZSIV5IG10Hk3enotrhvz0T9em6cyHBLkH/YAZuKqd8hRkKhSfCGIcP2KUY0EPxndzANBmNllzWPwak+bheSw==}
    dependencies:
      any-promise: 1.3.0
    dev: true

  /tiny-warning/1.0.3:
    resolution: {integrity: sha512-lBN9zLN/oAf68o3zNXYrdCt1kP8WsiGW8Oo2ka41b2IM5JL/S1CTyX1rW0mb/zSuJun0ZUrDxx4sqvYS2FWzPA==}
    dev: false

  /title/3.5.3:
    resolution: {integrity: sha512-20JyowYglSEeCvZv3EZ0nZ046vLarO37prvV0mbtQV7C8DJPGgN967r8SJkqd3XK3K3lD3/Iyfp3avjfil8Q2Q==}
    hasBin: true
    dependencies:
      arg: 1.0.0
      chalk: 2.3.0
      clipboardy: 1.2.2
      titleize: 1.0.0
    dev: false

  /titleize/1.0.0:
    resolution: {integrity: sha512-TARUb7z1pGvlLxgPk++7wJ6aycXF3GJ0sNSBTAsTuJrQG5QuZlkUQP+zl+nbjAh4gMX9yDw9ZYklMd7vAfJKEw==}
    engines: {node: '>=0.10.0'}
    dev: false

  /tmp/0.0.33:
    resolution: {integrity: sha512-jRCJlojKnZ3addtTOjdIqoRuPEKBvNXcGYqzO6zWZX8KfKEpnGY5jfggJQ3EjKuu8D4bJRr0y+cYJFmYbImXGw==}
    engines: {node: '>=0.6.0'}
    dependencies:
      os-tmpdir: 1.0.2
    dev: true

  /tmpl/1.0.5:
    resolution: {integrity: sha512-3f0uOEAQwIqGuWW2MVzYg8fV/QNnc/IpuJNG837rLuczAaLVHslWHZQj4IGiEl5Hs3kkbhwL9Ab7Hrsmuj+Smw==}
    dev: true

  /to-fast-properties/2.0.0:
    resolution: {integrity: sha512-/OaKK0xYrs3DmxRYqL/yDc+FxFUVYhDlXMhRmv3z915w2HF1tnN1omB354j8VUGO/hbRzyD6Y3sA7v7GS/ceog==}
    engines: {node: '>=4'}
    dev: true

  /to-regex-range/5.0.1:
    resolution: {integrity: sha512-65P7iz6X5yEr1cwcgvQxbbIw7Uk3gOy5dIdtZ4rDveLqhrdJP+Li/Hx6tyK0NEb+2GCyneCMJiGqrADCSNk8sQ==}
    engines: {node: '>=8.0'}
    dependencies:
      is-number: 7.0.0
    dev: true

  /toidentifier/1.0.1:
    resolution: {integrity: sha512-o5sSPKEkg/DIQNmH43V0/uerLrpzVedkUh8tGNvaeXpfpuwjKenlSox/2O/BTlZUtEe+JG7s5YhEz608PlAHRA==}
    engines: {node: '>=0.6'}
    dev: true

  /toposort/2.0.2:
    resolution: {integrity: sha512-0a5EOkAUp8D4moMi2W8ZF8jcga7BgZd91O/yabJCFY8az+XSzeGyTKs0Aoo897iV1Nj6guFq8orWDS96z91oGg==}

  /totalist/1.1.0:
    resolution: {integrity: sha512-gduQwd1rOdDMGxFG1gEvhV88Oirdo2p+KjoYFU7k2g+i7n6AFFbDQ5kMPUsW0pNbfQsB/cwXvT1i4Bue0s9g5g==}
    engines: {node: '>=6'}
    dev: false

  /tr46/0.0.3:
    resolution: {integrity: sha512-N3WMsuqV66lT30CrXNbEjx4GEwlow3v6rr4mCcv6prnfwhS01rkgyFdjPNBYd9br7LpXV1+Emh01fHnq2Gdgrw==}
    dev: true

  /tr46/1.0.1:
    resolution: {integrity: sha512-dTpowEjclQ7Kgx5SdBkqRzVhERQXov8/l9Ft9dVM9fmg0W0KQSVaXX9T4i6twCPNtYiZM53lpSSUAwJbFPOHxA==}
    dependencies:
      punycode: 2.1.1
    dev: true

  /tree-kill/1.2.2:
    resolution: {integrity: sha512-L0Orpi8qGpRG//Nd+H90vFB+3iHnue1zSSGmNOOCh1GLJ7rUKVwV2HvijphGQS2UmhUZewS9VgvxYIdgr+fG1A==}
    hasBin: true
    dev: true

  /trim-lines/3.0.1:
    resolution: {integrity: sha512-kRj8B+YHZCc9kQYdWfJB2/oUl9rA99qbowYYBtr4ui4mZyAQ2JpvVBd/6U2YloATfqBhBTSMhTpgBHtU0Mf3Rg==}
    dev: false

  /trim-newlines/3.0.1:
    resolution: {integrity: sha512-c1PTsA3tYrIsLGkJkzHF+w9F2EyxfXGo4UyJc4pFL++FMjnq0HJS69T3M7d//gKrFKwy429bouPescbjecU+Zw==}
    engines: {node: '>=8'}
    dev: true

  /trough/2.1.0:
    resolution: {integrity: sha512-AqTiAOLcj85xS7vQ8QkAV41hPDIJ71XJB4RCUrzo/1GM2CQwhkJGaf9Hgr7BOugMRpgGUrqRg/DrBDl4H40+8g==}
    dev: false

  /ts-interface-checker/0.1.13:
    resolution: {integrity: sha512-Y/arvbn+rrz3JCKl9C4kVNfTfSm2/mEp5FSz5EsZSANGPSlQrpRI5M4PKF+mJnE52jOO90PnPSc3Ur3bTQw0gA==}
    dev: true

  /ts-jest/28.0.7_bi2kohzqnxavgozw3csgny5hju:
    resolution: {integrity: sha512-wWXCSmTwBVmdvWrOpYhal79bDpioDy4rTT+0vyUnE3ZzM7LOAAGG9NXwzkEL/a516rQEgnMmS/WKP9jBPCVJyA==}
    engines: {node: ^12.13.0 || ^14.15.0 || ^16.10.0 || >=17.0.0}
    hasBin: true
    peerDependencies:
      '@babel/core': '>=7.0.0-beta.0 <8'
      '@jest/types': ^28.0.0
      babel-jest: ^28.0.0
      esbuild: '*'
      jest: ^28.0.0
      typescript: '>=4.3'
    peerDependenciesMeta:
      '@babel/core':
        optional: true
      '@jest/types':
        optional: true
      babel-jest:
        optional: true
      esbuild:
        optional: true
    dependencies:
      bs-logger: 0.2.6
      fast-json-stable-stringify: 2.1.0
      jest: 28.1.3_6caleeh6c3yahw3yaj3duy3aa4
      jest-util: 28.1.3
      json5: 2.2.1
      lodash.memoize: 4.1.2
      make-error: 1.3.6
      semver: 7.3.7
      typescript: 4.7.4
      yargs-parser: 21.1.1
    dev: true

  /ts-node/10.9.1_hn66opzbaneygq52jmwjxha6su:
    resolution: {integrity: sha512-NtVysVPkxxrwFGUUxGYhfux8k78pQB3JqYBXlLRZgdGUqTO5wU/UyHop5p70iEbGhB7q5KmiZiU0Y3KlJrScEw==}
    hasBin: true
    peerDependencies:
      '@swc/core': '>=1.2.50'
      '@swc/wasm': '>=1.2.50'
      '@types/node': '*'
      typescript: '>=2.7'
    peerDependenciesMeta:
      '@swc/core':
        optional: true
      '@swc/wasm':
        optional: true
    dependencies:
      '@cspotcode/source-map-support': 0.8.1
      '@tsconfig/node10': 1.0.9
      '@tsconfig/node12': 1.0.11
      '@tsconfig/node14': 1.0.3
      '@tsconfig/node16': 1.0.3
      '@types/node': 18.6.4
      acorn: 8.8.0
      acorn-walk: 8.2.0
      arg: 4.1.3
      create-require: 1.1.1
      diff: 4.0.2
      make-error: 1.3.6
      typescript: 4.7.4
      v8-compile-cache-lib: 3.0.1
      yn: 3.1.1
    dev: true

  /tslib/2.4.0:
    resolution: {integrity: sha512-d6xOpEDfsi2CZVlPQzGeux8XMwLT9hssAsaPYExaQMuYskwb+x1x7J371tWlbBdWHroy99KnVB6qIkUbs5X3UQ==}

  /tsup/5.12.9_6oasmw356qmm23djlsjgkwvrtm:
    resolution: {integrity: sha512-dUpuouWZYe40lLufo64qEhDpIDsWhRbr2expv5dHEMjwqeKJS2aXA/FPqs1dxO4T6mBojo7rvo3jP9NNzaKyDg==}
    hasBin: true
    peerDependencies:
      '@swc/core': ^1
      postcss: ^8.4.12
      typescript: ^4.1.0
    peerDependenciesMeta:
      '@swc/core':
        optional: true
      postcss:
        optional: true
      typescript:
        optional: true
    dependencies:
      bundle-require: 3.1.0_esbuild@0.14.54
      cac: 6.7.14
      chokidar: 3.5.3
      debug: 4.3.4
      esbuild: 0.14.54
      execa: 5.1.1
      globby: 11.1.0
      joycon: 3.1.1
      postcss-load-config: 3.1.4_ts-node@10.9.1
      resolve-from: 5.0.0
      rollup: 2.79.1
      source-map: 0.8.0-beta.0
      sucrase: 3.27.0
      tree-kill: 1.2.2
      typescript: 4.7.4
    transitivePeerDependencies:
      - supports-color
      - ts-node
    dev: true

  /tty-table/4.1.6:
    resolution: {integrity: sha512-kRj5CBzOrakV4VRRY5kUWbNYvo/FpOsz65DzI5op9P+cHov3+IqPbo1JE1ZnQGkHdZgNFDsrEjrfqqy/Ply9fw==}
    engines: {node: '>=8.0.0'}
    hasBin: true
    dependencies:
      chalk: 4.1.2
      csv: 5.5.3
      kleur: 4.1.5
      smartwrap: 2.0.2
      strip-ansi: 6.0.1
      wcwidth: 1.0.1
      yargs: 17.6.0
    dev: true

  /type-detect/4.0.8:
    resolution: {integrity: sha512-0fr/mIH1dlO+x7TlcMy+bIDqKPsw/70tVyeHW787goQjhmqaZe10uwLujubK9q9Lg6Fiho1KUKDYz0Z7k7g5/g==}
    engines: {node: '>=4'}
    dev: true

  /type-fest/0.13.1:
    resolution: {integrity: sha512-34R7HTnG0XIJcBSn5XhDd7nNFPRcXYRZrBB2O2jdKqYODldSzBAqzsWoZYYvduky73toYS/ESqxPvkDf/F0XMg==}
    engines: {node: '>=10'}
    dev: true

  /type-fest/0.21.3:
    resolution: {integrity: sha512-t0rzBq87m3fVcduHDUFhKmyyX+9eo6WQjZvf51Ea/M0Q7+T374Jp1aUiyUl0GKxp8M/OETVHSDvmkyPgvX+X2w==}
    engines: {node: '>=10'}
    dev: true

  /type-fest/0.4.1:
    resolution: {integrity: sha512-IwzA/LSfD2vC1/YDYMv/zHP4rDF1usCwllsDpbolT3D4fUepIO7f9K70jjmUewU/LmGUKJcwcVtDCpnKk4BPMw==}
    engines: {node: '>=6'}
    dev: true

  /type-fest/0.6.0:
    resolution: {integrity: sha512-q+MB8nYR1KDLrgr4G5yemftpMC7/QLqVndBmEEdqzmNj5dcFOO4Oo8qlwZE3ULT3+Zim1F8Kq4cBnikNhlCMlg==}
    engines: {node: '>=8'}
    dev: true

  /type-fest/0.8.1:
    resolution: {integrity: sha512-4dbzIzqvjtgiM5rw1k5rEHtBANKmdudhGyBEajN01fEyhaAIhsoKNy6y7+IN93IfpFtwY9iqi7kD+xwKhQsNJA==}
    engines: {node: '>=8'}
    dev: true

  /type-is/1.6.18:
    resolution: {integrity: sha512-TkRKr9sUTxEH8MdfuCSP7VizJyzRNMjj2J2do2Jr3Kym598JVdEksuzPQCnlFPW4ky9Q+iA+ma9BGm06XQBy8g==}
    engines: {node: '>= 0.6'}
    dependencies:
      media-typer: 0.3.0
      mime-types: 2.1.35
    dev: true

  /typescript/4.7.4:
    resolution: {integrity: sha512-C0WQT0gezHuw6AdY1M2jxUO83Rjf0HP7Sk1DtXj6j1EwkQNZrHAg2XPWlq62oqEhYvONq5pkC2Y9oPljWToLmQ==}
    engines: {node: '>=4.2.0'}
    hasBin: true
    dev: true

  /typescript/4.8.4:
    resolution: {integrity: sha512-QCh+85mCy+h0IGff8r5XWzOVSbBO+KfeYrMQh7NJ58QujwcE22u+NUSmUxqF+un70P9GXKxa2HCNiTTMJknyjQ==}
    engines: {node: '>=4.2.0'}
    hasBin: true
    dev: true

  /unbox-primitive/1.0.2:
    resolution: {integrity: sha512-61pPlCD9h51VoreyJ0BReideM3MDKMKnh6+V9L08331ipq6Q8OFXZYiqP6n/tbHx4s5I9uRhcye6BrbkizkBDw==}
    dependencies:
      call-bind: 1.0.2
      has-bigints: 1.0.2
      has-symbols: 1.0.3
      which-boxed-primitive: 1.0.2
    dev: true

  /unified/10.1.2:
    resolution: {integrity: sha512-pUSWAi/RAnVy1Pif2kAoeWNBa3JVrx0MId2LASj8G+7AiHWoKZNTomq6LG326T68U7/e263X6fTdcXIy7XnF7Q==}
    dependencies:
      '@types/unist': 2.0.6
      bail: 2.0.2
      extend: 3.0.2
      is-buffer: 2.0.5
      is-plain-obj: 4.1.0
      trough: 2.1.0
      vfile: 5.3.5
    dev: false

  /unist-builder/3.0.0:
    resolution: {integrity: sha512-GFxmfEAa0vi9i5sd0R2kcrI9ks0r82NasRq5QHh2ysGngrc6GiqD5CDf1FjPenY4vApmFASBIIlk/jj5J5YbmQ==}
    dependencies:
      '@types/unist': 2.0.6
    dev: false

  /unist-util-generated/2.0.0:
    resolution: {integrity: sha512-TiWE6DVtVe7Ye2QxOVW9kqybs6cZexNwTwSMVgkfjEReqy/xwGpAXb99OxktoWwmL+Z+Epb0Dn8/GNDYP1wnUw==}
    dev: false

  /unist-util-is/4.1.0:
    resolution: {integrity: sha512-ZOQSsnce92GrxSqlnEEseX0gi7GH9zTJZ0p9dtu87WRb/37mMPO2Ilx1s/t9vBHrFhbgweUwb+t7cIn5dxPhZg==}
    dev: false

  /unist-util-is/5.1.1:
    resolution: {integrity: sha512-F5CZ68eYzuSvJjGhCLPL3cYx45IxkqXSetCcRgUXtbcm50X2L9oOWQlfUfDdAf+6Pd27YDblBfdtmsThXmwpbQ==}
    dev: false

  /unist-util-position-from-estree/1.1.1:
    resolution: {integrity: sha512-xtoY50b5+7IH8tFbkw64gisG9tMSpxDjhX9TmaJJae/XuxQ9R/Kc8Nv1eOsf43Gt4KV/LkriMy9mptDr7XLcaw==}
    dependencies:
      '@types/unist': 2.0.6
    dev: false

  /unist-util-position/4.0.3:
    resolution: {integrity: sha512-p/5EMGIa1qwbXjA+QgcBXaPWjSnZfQ2Sc3yBEEfgPwsEmJd8Qh+DSk3LGnmOM4S1bY2C0AjmMnB8RuEYxpPwXQ==}
    dependencies:
      '@types/unist': 2.0.6
    dev: false

  /unist-util-remove-position/4.0.1:
    resolution: {integrity: sha512-0yDkppiIhDlPrfHELgB+NLQD5mfjup3a8UYclHruTJWmY74je8g+CIFr79x5f6AkmzSwlvKLbs63hC0meOMowQ==}
    dependencies:
      '@types/unist': 2.0.6
      unist-util-visit: 4.1.1
    dev: false

  /unist-util-stringify-position/3.0.2:
    resolution: {integrity: sha512-7A6eiDCs9UtjcwZOcCpM4aPII3bAAGv13E96IkawkOAW0OhH+yRxtY0lzo8KiHpzEMfH7Q+FizUmwp8Iqy5EWg==}
    dependencies:
      '@types/unist': 2.0.6
    dev: false

  /unist-util-visit-parents/3.1.1:
    resolution: {integrity: sha512-1KROIZWo6bcMrZEwiH2UrXDyalAa0uqzWCxCJj6lPOvTve2WkfgCytoDTPaMnodXh1WrXOq0haVYHj99ynJlsg==}
    dependencies:
      '@types/unist': 2.0.6
      unist-util-is: 4.1.0
    dev: false

  /unist-util-visit-parents/4.1.1:
    resolution: {integrity: sha512-1xAFJXAKpnnJl8G7K5KgU7FY55y3GcLIXqkzUj5QF/QVP7biUm0K0O2oqVkYsdjzJKifYeWn9+o6piAK2hGSHw==}
    dependencies:
      '@types/unist': 2.0.6
      unist-util-is: 5.1.1
    dev: false

  /unist-util-visit-parents/5.1.1:
    resolution: {integrity: sha512-gks4baapT/kNRaWxuGkl5BIhoanZo7sC/cUT/JToSRNL1dYoXRFl75d++NkjYk4TAu2uv2Px+l8guMajogeuiw==}
    dependencies:
      '@types/unist': 2.0.6
      unist-util-is: 5.1.1
    dev: false

  /unist-util-visit/2.0.3:
    resolution: {integrity: sha512-iJ4/RczbJMkD0712mGktuGpm/U4By4FfDonL7N/9tATGIF4imikjOuagyMY53tnZq3NP6BcmlrHhEKAfGWjh7Q==}
    dependencies:
      '@types/unist': 2.0.6
      unist-util-is: 4.1.0
      unist-util-visit-parents: 3.1.1
    dev: false

  /unist-util-visit/3.1.0:
    resolution: {integrity: sha512-Szoh+R/Ll68QWAyQyZZpQzZQm2UPbxibDvaY8Xc9SUtYgPsDzx5AWSk++UUt2hJuow8mvwR+rG+LQLw+KsuAKA==}
    dependencies:
      '@types/unist': 2.0.6
      unist-util-is: 5.1.1
      unist-util-visit-parents: 4.1.1
    dev: false

  /unist-util-visit/4.1.1:
    resolution: {integrity: sha512-n9KN3WV9k4h1DxYR1LoajgN93wpEi/7ZplVe02IoB4gH5ctI1AaF2670BLHQYbwj+pY83gFtyeySFiyMHJklrg==}
    dependencies:
      '@types/unist': 2.0.6
      unist-util-is: 5.1.1
      unist-util-visit-parents: 5.1.1
    dev: false

  /universalify/0.1.2:
    resolution: {integrity: sha512-rBJeI5CXAlmy1pV+617WB9J63U6XcazHHF2f2dbJix4XzpUF0RS3Zbj0FGIOCAva5P/d/GBOYaACQ1w+0azUkg==}
    engines: {node: '>= 4.0.0'}
    dev: true

  /universalify/2.0.0:
    resolution: {integrity: sha512-hAZsKq7Yy11Zu1DE0OzWjw7nnLZmJZYTDZZyEFHZdUhV8FkH5MCfoU1XMaxXovpyW5nq5scPqq0ZDP9Zyl04oQ==}
    engines: {node: '>= 10.0.0'}
    dev: true

  /unpipe/1.0.0:
    resolution: {integrity: sha512-pjy2bYhSsufwWlKwPc+l3cN7+wuJlK6uz0YdJEOlQDbl6jo/YlPi4mb8agUkVC8BF7V8NuzeyPNqRksA3hztKQ==}
    engines: {node: '>= 0.8'}
    dev: true

  /update-browserslist-db/1.0.9_browserslist@4.21.4:
    resolution: {integrity: sha512-/xsqn21EGVdXI3EXSum1Yckj3ZVZugqyOZQ/CxYPBD/R+ko9NSUScf8tFF4dOKY+2pvSSJA/S+5B8s4Zr4kyvg==}
    hasBin: true
    peerDependencies:
      browserslist: '>= 4.21.0'
    dependencies:
      browserslist: 4.21.4
      escalade: 3.1.1
      picocolors: 1.0.0
    dev: true

  /uri-js/4.4.1:
    resolution: {integrity: sha512-7rKUyy33Q1yc98pQ1DAmLtwX109F7TIfWlW1Ydo8Wl1ii1SeHieeh0HHfPeL2fMXK6z0s8ecKs9frCuLJvndBg==}
    dependencies:
      punycode: 2.1.1
    dev: false

  /urlgrey/1.0.0:
    resolution: {integrity: sha512-hJfIzMPJmI9IlLkby8QrsCykQ+SXDeO2W5Q9QTW3QpqZVTx4a/K7p8/5q+/isD8vsbVaFgql/gvAoQCRQ2Cb5w==}
    dependencies:
      fast-url-parser: 1.1.3
    dev: true

  /use-debounce/8.0.4_react@18.2.0:
    resolution: {integrity: sha512-fGqsYQzl8kLHF2QpQSgIwgOgJmnh6j5L6SIzQiHdLfwp3q1egUL3btq5Bg2SJysH6A0ILLgT2IqXZKoNJr0nFw==}
    engines: {node: '>= 10.0.0'}
    peerDependencies:
      react: '>=16.8.0'
    dependencies:
      react: 18.2.0
    dev: false

  /use-sync-external-store/1.2.0_react@18.2.0:
    resolution: {integrity: sha512-eEgnFxGQ1Ife9bzYs6VLi8/4X6CObHMw9Qr9tPY43iKwsPw8xE8+EFsf/2cFZ5S3esXgpWgtSCtLNS41F+sKPA==}
    peerDependencies:
      react: ^16.8.0 || ^17.0.0 || ^18.0.0
    dependencies:
      react: 18.2.0
    dev: false

  /util-deprecate/1.0.2:
    resolution: {integrity: sha512-EPD5q1uXyFxJpCrLnCc1nHnq3gOa6DZBocAIiI2TaSCA7VCJ1UJDMagCzIkXNsUYfD1daK//LTEQ8xiIbrHtcw==}
    dev: true

  /utils-merge/1.0.1:
    resolution: {integrity: sha1-n5VxD1CiZ5R7LMwSR0HBAoQn5xM=}
    engines: {node: '>= 0.4.0'}
    dev: true

  /uuid/8.3.2:
    resolution: {integrity: sha512-+NYs2QeMWy+GWFOEm9xnn6HCDp0l7QBD7ml8zLUmJ+93Q5NF0NocErnwkTkXVFNiX3/fpC6afS8Dhb/gz7R7eg==}
    hasBin: true
    dev: true

  /uvu/0.5.6:
    resolution: {integrity: sha512-+g8ENReyr8YsOc6fv/NVJs2vFdHBnBNdfE49rshrTzDWOlUx4Gq7KOS2GD8eqhy2j+Ejq29+SbKH8yjkAqXqoA==}
    engines: {node: '>=8'}
    hasBin: true
    dependencies:
      dequal: 2.0.3
      diff: 5.1.0
      kleur: 4.1.5
      sade: 1.8.1
    dev: false

  /v8-compile-cache-lib/3.0.1:
    resolution: {integrity: sha512-wa7YjyUGfNZngI/vtK0UHAN+lgDCxBPCylVXGp0zu59Fz5aiGtNXaq3DhIov063MorB+VfufLh3JlF2KdTK3xg==}
    dev: true

  /v8-to-istanbul/9.0.1:
    resolution: {integrity: sha512-74Y4LqY74kLE6IFyIjPtkSTWzUZmj8tdHT9Ii/26dvQ6K9Dl2NbEfj0XgU2sHCtKgt5VupqhlO/5aWuqS+IY1w==}
    engines: {node: '>=10.12.0'}
    dependencies:
      '@jridgewell/trace-mapping': 0.3.15
      '@types/istanbul-lib-coverage': 2.0.4
      convert-source-map: 1.8.0
    dev: true

  /validate-npm-package-license/3.0.4:
    resolution: {integrity: sha512-DpKm2Ui/xN7/HQKCtpZxoRWBhZ9Z0kqtygG8XCgNQ8ZlDnxuQmWhj566j8fN4Cu3/JmbhsDo7fcAJq4s9h27Ew==}
    dependencies:
      spdx-correct: 3.1.1
      spdx-expression-parse: 3.0.1
    dev: true

  /value-or-promise/1.0.11:
    resolution: {integrity: sha512-41BrgH+dIbCFXClcSapVs5M6GkENd3gQOJpEfPDNa71LsUGMXDL0jMWpI/Rh7WhX+Aalfz2TTS3Zt5pUsbnhLg==}
    engines: {node: '>=12'}
    dev: true

  /vary/1.1.2:
    resolution: {integrity: sha512-BNGbWLfd0eUPabhkXUVm0j8uuvREyTh5ovRa/dyow/BqAbZJyC+5fU+IzQOzmAKzYqYRAISoRhdQr3eIZ/PXqg==}
    engines: {node: '>= 0.8'}
    dev: true

  /vfile-location/4.0.1:
    resolution: {integrity: sha512-JDxPlTbZrZCQXogGheBHjbRWjESSPEak770XwWPfw5mTc1v1nWGLB/apzZxsx8a0SJVfF8HK8ql8RD308vXRUw==}
    dependencies:
      '@types/unist': 2.0.6
      vfile: 5.3.5
    dev: false

  /vfile-message/3.1.2:
    resolution: {integrity: sha512-QjSNP6Yxzyycd4SVOtmKKyTsSvClqBPJcd00Z0zuPj3hOIjg0rUPG6DbFGPvUKRgYyaIWLPKpuEclcuvb3H8qA==}
    dependencies:
      '@types/unist': 2.0.6
      unist-util-stringify-position: 3.0.2
    dev: false

  /vfile/5.3.5:
    resolution: {integrity: sha512-U1ho2ga33eZ8y8pkbQLH54uKqGhFJ6GYIHnnG5AhRpAh3OWjkrRHKa/KogbmQn8We+c0KVV3rTOgR9V/WowbXQ==}
    dependencies:
      '@types/unist': 2.0.6
      is-buffer: 2.0.5
      unist-util-stringify-position: 3.0.2
      vfile-message: 3.1.2
    dev: false

  /vscode-oniguruma/1.6.2:
    resolution: {integrity: sha512-KH8+KKov5eS/9WhofZR8M8dMHWN2gTxjMsG4jd04YhpbPR91fUj7rYQ2/XjeHCJWbg7X++ApRIU9NUwM2vTvLA==}
    dev: false

  /vscode-textmate/5.2.0:
    resolution: {integrity: sha512-Uw5ooOQxRASHgu6C7GVvUxisKXfSgW4oFlO+aa+PAkgmH89O3CXxEEzNRNtHSqtXFTl0nAC1uYj0GMSH27uwtQ==}
    dev: false

  /walker/1.0.8:
    resolution: {integrity: sha512-ts/8E8l5b7kY0vlWLewOkDXMmPdLcVV4GmOQLyxuSswIJsweeFZtAsMF7k1Nszz+TYBQrlYRmzOnr398y1JemQ==}
    dependencies:
      makeerror: 1.0.12
    dev: true

  /wcwidth/1.0.1:
    resolution: {integrity: sha512-XHPEwS0q6TaxcvG85+8EYkbiCux2XtWG2mkc47Ng2A77BQu9+DqIOJldST4HgPkuea7dvKSj5VgX3P1d4rW8Tg==}
    dependencies:
      defaults: 1.0.3
    dev: true

  /webidl-conversions/3.0.1:
    resolution: {integrity: sha512-2JAn3z8AR6rjK8Sm8orRC0h/bcl/DqL7tRPdGZ4I1CjdF+EaMLmYxBHyXuKL849eucPFhvBoxMsflfOb8kxaeQ==}
    dev: true

  /webidl-conversions/4.0.2:
    resolution: {integrity: sha512-YQ+BmxuTgd6UXZW3+ICGfyqRyHXVlD5GtQr5+qjiNW7bF0cqrzX500HVXPBOvgXb5YnzDd+h0zqyv61KUD7+Sg==}
    dev: true

  /webpack-bundle-analyzer/4.3.0:
    resolution: {integrity: sha512-J3TPm54bPARx6QG8z4cKBszahnUglcv70+N+8gUqv2I5KOFHJbzBiLx+pAp606so0X004fxM7hqRu10MLjJifA==}
    engines: {node: '>= 10.13.0'}
    hasBin: true
    dependencies:
      acorn: 8.8.0
      acorn-walk: 8.2.0
      chalk: 4.1.2
      commander: 6.2.1
      gzip-size: 6.0.0
      lodash: 4.17.21
      opener: 1.5.2
      sirv: 1.0.19
      ws: 7.5.9
    transitivePeerDependencies:
      - bufferutil
      - utf-8-validate
    dev: false

  /whatwg-mimetype/3.0.0:
    resolution: {integrity: sha512-nt+N2dzIutVRxARx1nghPKGv1xHikU7HKdfafKkLNLindmPU/ch3U31NOCGGA/dmPcmb1VlofO0vnKAcsm0o/Q==}
    engines: {node: '>=12'}
    dev: true

  /whatwg-url/5.0.0:
    resolution: {integrity: sha512-saE57nupxk6v3HY35+jzBwYa0rKSy0XR8JSxZPwgLr7ys0IBzhGviA1/TUGJLmSVqs8pb9AnvICXEuOHLprYTw==}
    dependencies:
      tr46: 0.0.3
      webidl-conversions: 3.0.1
    dev: true

  /whatwg-url/7.1.0:
    resolution: {integrity: sha512-WUu7Rg1DroM7oQvGWfOiAK21n74Gg+T4elXEQYkOhtyLeWiJFoOGLXPKI/9gzIie9CtwVLm8wtw6YJdKyxSjeg==}
    dependencies:
      lodash.sortby: 4.7.0
      tr46: 1.0.1
      webidl-conversions: 4.0.2
    dev: true

  /which-boxed-primitive/1.0.2:
    resolution: {integrity: sha512-bwZdv0AKLpplFY2KZRX6TvyuN7ojjr7lwkg6ml0roIy9YeuSr7JS372qlNW18UQYzgYK9ziGcerWqZOmEn9VNg==}
    dependencies:
      is-bigint: 1.0.4
      is-boolean-object: 1.1.2
      is-number-object: 1.0.7
      is-string: 1.0.7
      is-symbol: 1.0.4
    dev: true

  /which-module/2.0.0:
    resolution: {integrity: sha512-B+enWhmw6cjfVC7kS8Pj9pCrKSc5txArRyaYGe088shv/FGWH+0Rjx/xPgtsWfsUtS27FkP697E4DDhgrgoc0Q==}
    dev: true

  /which-pm/2.0.0:
    resolution: {integrity: sha512-Lhs9Pmyph0p5n5Z3mVnN0yWcbQYUAD7rbQUiMsQxOJ3T57k7RFe35SUwWMf7dsbDZks1uOmw4AecB/JMDj3v/w==}
    engines: {node: '>=8.15'}
    dependencies:
      load-yaml-file: 0.2.0
      path-exists: 4.0.0
    dev: true

  /which/1.3.1:
    resolution: {integrity: sha512-HxJdYWq1MTIQbJ3nw0cqssHoTNU267KlrDuGZ1WYlxDStUtKUhOaJmh112/TZmHxxUfuJqPXSOm7tDyas0OSIQ==}
    hasBin: true
    dependencies:
      isexe: 2.0.0

  /which/2.0.2:
    resolution: {integrity: sha512-BLI3Tl1TW3Pvl70l3yq3Y64i+awpwXqsGBYWkkqMtnbXgrMD+yj7rhW0kuEDxzJaYXGjEW5ogapKNMEKNMjibA==}
    engines: {node: '>= 8'}
    hasBin: true
    dependencies:
      isexe: 2.0.0
    dev: true

  /wrap-ansi/6.2.0:
    resolution: {integrity: sha512-r6lPcBGxZXlIcymEu7InxDMhdW0KDxpLgoFLcguasxCaJ/SOIZwINatK9KY/tf+ZrlywOKU0UDj3ATXUBfxJXA==}
    engines: {node: '>=8'}
    dependencies:
      ansi-styles: 4.3.0
      string-width: 4.2.3
      strip-ansi: 6.0.1
    dev: true

  /wrap-ansi/7.0.0:
    resolution: {integrity: sha512-YVGIj2kamLSTxw6NsZjoBxfSwsn0ycdesmc4p+Q21c5zPuZ1pl+NfxVdxPtdHvmNVOQ6XSYG4AUtyt/Fi7D16Q==}
    engines: {node: '>=10'}
    dependencies:
      ansi-styles: 4.3.0
      string-width: 4.2.3
      strip-ansi: 6.0.1
    dev: true

  /wrappy/1.0.2:
    resolution: {integrity: sha512-l4Sp/DRseor9wL6EvV2+TuQn63dMkPjZ/sp9XkghTEbV9KlPS1xUsZ3u7/IQO4wxtcFB4bgpQPRcR3QCvezPcQ==}
    dev: true

  /write-file-atomic/2.4.3:
    resolution: {integrity: sha512-GaETH5wwsX+GcnzhPgKcKjJ6M2Cq3/iZp1WyY/X1CSqrW+jVNM9Y7D8EC2sM4ZG/V8wZlSniJnCKWPmBYAucRQ==}
    dependencies:
      graceful-fs: 4.2.10
      imurmurhash: 0.1.4
      signal-exit: 3.0.7
    dev: true

  /write-file-atomic/4.0.2:
    resolution: {integrity: sha512-7KxauUdBmSdWnmpaGFg+ppNjKF8uNLry8LyzjauQDOVONfFLNKrKvQOxZ/VuTIcS/gge/YNahf5RIIQWTSarlg==}
    engines: {node: ^12.13.0 || ^14.15.0 || >=16.0.0}
    dependencies:
      imurmurhash: 0.1.4
      signal-exit: 3.0.7
    dev: true

  /write-json-file/3.2.0:
    resolution: {integrity: sha512-3xZqT7Byc2uORAatYiP3DHUUAVEkNOswEWNs9H5KXiicRTvzYzYqKjYc4G7p+8pltvAw641lVByKVtMpf+4sYQ==}
    engines: {node: '>=6'}
    dependencies:
      detect-indent: 5.0.0
      graceful-fs: 4.2.10
      make-dir: 2.1.0
      pify: 4.0.1
      sort-keys: 2.0.0
      write-file-atomic: 2.4.3
    dev: true

  /write-pkg/4.0.0:
    resolution: {integrity: sha512-v2UQ+50TNf2rNHJ8NyWttfm/EJUBWMJcx6ZTYZr6Qp52uuegWw/lBkCtCbnYZEmPRNL61m+u67dAmGxo+HTULA==}
    engines: {node: '>=8'}
    dependencies:
      sort-keys: 2.0.0
      type-fest: 0.4.1
      write-json-file: 3.2.0
    dev: true

  /ws/7.5.9:
    resolution: {integrity: sha512-F+P9Jil7UiSKSkppIiD94dN07AwvFixvLIj1Og1Rl9GGMuNipJnV9JzjD6XuqmAeiswGvUmNLjr5cFuXwNS77Q==}
    engines: {node: '>=8.3.0'}
    peerDependencies:
      bufferutil: ^4.0.1
      utf-8-validate: ^5.0.2
    peerDependenciesMeta:
      bufferutil:
        optional: true
      utf-8-validate:
        optional: true
    dev: false

  /xss/1.0.14:
    resolution: {integrity: sha512-og7TEJhXvn1a7kzZGQ7ETjdQVS2UfZyTlsEdDOqvQF7GoxNfY+0YLCzBy1kPdsDDx4QuNAonQPddpsn6Xl/7sw==}
    engines: {node: '>= 0.10.0'}
    hasBin: true
    dependencies:
      commander: 2.20.3
      cssfilter: 0.0.10
    dev: true

  /xtend/4.0.2:
    resolution: {integrity: sha512-LKYU1iAXJXUgAXn9URjiu+MWhyUXHsvfp7mcuYm9dSUKK0/CjtrUwFAxD82/mCWbtLsGjFIad0wIsod4zrTAEQ==}
    engines: {node: '>=0.4'}
    dev: true

  /y18n/4.0.3:
    resolution: {integrity: sha512-JKhqTOwSrqNA1NY5lSztJ1GrBiUodLMmIZuLiDaMRJ+itFd+ABVE8XBjOvIWL+rSqNDC74LCSFmlb/U4UZ4hJQ==}
    dev: true

  /y18n/5.0.8:
    resolution: {integrity: sha512-0pfFzegeDWJHJIAmTLRP2DwHjdF5s7jo9tuztdQxAhINCdvS+3nGINqPd00AphqJR/0LhANUS6/+7SCb98YOfA==}
    engines: {node: '>=10'}
    dev: true

  /yallist/2.1.2:
    resolution: {integrity: sha512-ncTzHV7NvsQZkYe1DW7cbDLm0YpzHmZF5r/iyP3ZnQtMiJ+pjzisCiMNI+Sj+xQF5pXhSHxSB3uDbsBTzY/c2A==}

  /yallist/4.0.0:
    resolution: {integrity: sha512-3wdGidZyq5PB084XLES5TpOSRA3wjXAlIWMhum2kRcv/41Sn2emQ0dycQW4uZXLejwKvg6EsvbdlVL+FYEct7A==}
    dev: true

  /yaml/1.10.2:
    resolution: {integrity: sha512-r3vXyErRCYJ7wg28yvBY5VSoAF8ZvlcW9/BwUzEtUsjvX/DKs24dIkuwjtuprwJJHsbyUbLApepYTR1BN4uHrg==}
    engines: {node: '>= 6'}
    dev: true

  /yargs-parser/18.1.3:
    resolution: {integrity: sha512-o50j0JeToy/4K6OZcaQmW6lyXXKhq7csREXcDwk2omFPJEwUNOVtJKvmDr9EI1fAJZUyZcRF7kxGBWmRXudrCQ==}
    engines: {node: '>=6'}
    dependencies:
      camelcase: 5.3.1
      decamelize: 1.2.0
    dev: true

  /yargs-parser/21.1.1:
    resolution: {integrity: sha512-tVpsJW7DdjecAiFpbIB1e3qxIQsE6NoPc5/eTdrbbIC4h0LVsWhnoa3g+m2HclBIujHzsxZ4VJVA+GUuc2/LBw==}
    engines: {node: '>=12'}
    dev: true

  /yargs/15.4.1:
    resolution: {integrity: sha512-aePbxDmcYW++PaqBsJ+HYUFwCdv4LVvdnhBy78E57PIor8/OVvhMrADFFEDh8DHDFRv/O9i3lPhsENjO7QX0+A==}
    engines: {node: '>=8'}
    dependencies:
      cliui: 6.0.0
      decamelize: 1.2.0
      find-up: 4.1.0
      get-caller-file: 2.0.5
      require-directory: 2.1.1
      require-main-filename: 2.0.0
      set-blocking: 2.0.0
      string-width: 4.2.3
      which-module: 2.0.0
      y18n: 4.0.3
      yargs-parser: 18.1.3
    dev: true

  /yargs/17.6.0:
    resolution: {integrity: sha512-8H/wTDqlSwoSnScvV2N/JHfLWOKuh5MVla9hqLjK3nsfyy6Y4kDSYSvkU5YCUEPOSnRXfIyx3Sq+B/IWudTo4g==}
    engines: {node: '>=12'}
    dependencies:
      cliui: 8.0.1
      escalade: 3.1.1
      get-caller-file: 2.0.5
      require-directory: 2.1.1
      string-width: 4.2.3
      y18n: 5.0.8
      yargs-parser: 21.1.1
    dev: true

  /yn/3.1.1:
    resolution: {integrity: sha512-Ux4ygGWsu2c7isFWe8Yu1YluJmqVhxqK2cLXNQA5AcC3QfbGNpM7fu0Y8b/z16pXLnFxZYvWhd3fhBY9DLmC6Q==}
    engines: {node: '>=6'}
    dev: true

  /yocto-queue/0.1.0:
    resolution: {integrity: sha512-rVksvsnNCdJ/ohGc6xgPwyN8eheCxsiLM8mxuE/t/mOVqJewPuO1miLpTHQiRgTKCLexL4MeAFVagts7HmNZ2Q==}
    engines: {node: '>=10'}
    dev: true

  /yup/0.32.11:
    resolution: {integrity: sha512-Z2Fe1bn+eLstG8DRR6FTavGD+MeAwyfmouhHsIUgaADz8jvFKbO/fXc2trJKZg+5EBjh4gGm3iU/t3onKlXHIg==}
    engines: {node: '>=10'}
    dependencies:
      '@babel/runtime': 7.19.0
      '@types/lodash': 4.14.186
      lodash: 4.17.21
      lodash-es: 4.17.21
      nanoclone: 0.2.1
      property-expr: 2.0.5
      toposort: 2.0.2

  /zod/3.19.1:
    resolution: {integrity: sha512-LYjZsEDhCdYET9ikFu6dVPGp2YH9DegXjdJToSzD9rO6fy4qiRYFoyEYwps88OseJlPyl2NOe2iJuhEhL7IpEA==}
    dev: true

  /zwitch/2.0.2:
    resolution: {integrity: sha512-JZxotl7SxAJH0j7dN4pxsTV6ZLXoLdGME+PsjkL/DaBrVryK9kTGq06GfKrwcSOqypP+fdXGoCHE36b99fWVoA==}
    dev: false<|MERGE_RESOLUTION|>--- conflicted
+++ resolved
@@ -74,17 +74,10 @@
 
   website:
     specifiers:
-<<<<<<< HEAD
       '@theguild/algolia': 1.0.1
-      '@theguild/components': 4.2.0
-      '@theguild/tailwind-config': 0.1.1
-      '@types/node': 18.8.2
-=======
-      '@theguild/algolia': 0.1.0
       '@theguild/components': 4.2.4
       '@theguild/tailwind-config': 0.1.3
       '@types/node': 18.8.5
->>>>>>> 5cd6b8e3
       '@types/react': 18.0.21
       next: 12.3.1
       next-sitemap: 3.1.24
@@ -98,15 +91,9 @@
       react: 18.2.0
       react-dom: 18.2.0_react@18.2.0
     devDependencies:
-<<<<<<< HEAD
       '@theguild/algolia': 1.0.1
-      '@theguild/tailwind-config': 0.1.1
-      '@types/node': 18.8.2
-=======
-      '@theguild/algolia': 0.1.0
       '@theguild/tailwind-config': 0.1.3
       '@types/node': 18.8.5
->>>>>>> 5cd6b8e3
       '@types/react': 18.0.21
       typescript: 4.8.4
 
